#!/usr/bin/env python3
"""
Простое CLI приложение для D&D мастера с использованием OpenAI API
"""

import json
import os
import sys
<<<<<<< HEAD
from typing import Dict, List, Optional, Set
=======
from typing import Dict, List
>>>>>>> 1564b054

from dotenv import load_dotenv
from openai import OpenAI
import random
import yaml
import re
from dice_system import dice_roller
from party_builder import PartyBuilder, PartyMember, PartyValidationError
<<<<<<< HEAD
=======


CANDIDATE_LIBRARY: List[Dict[str, object]] = [
    {
        "id": "shadow",
        "pitch": "shadow - скрытный разведчик, терпеливый наблюдатель",
        "style_focus": ["stealth", "exploration"],
        "tone_bias": ["neutral", "chaotic"],
        "member": {
            "id": "pc_shadow",
            "name": "Тенар",
            "role": "Разведчик",
            "concept": "тихий ловчий",
            "stats": {"str": 0, "dex": 3, "int": 1, "wit": 2, "charm": 0},
            "traits": ["скрытный", "терпеливый"],
            "loadout": ["кинжал", "теневой плащ"],
            "hp": 10,
            "tags": ["stealth", "scout"],
        },
    },
    {
        "id": "warden",
        "pitch": "warden - внимательный следопыт, преданный защитник",
        "style_focus": ["exploration", "combat"],
        "tone_bias": ["lawful", "neutral"],
        "member": {
            "id": "pc_warden",
            "name": "Эллин",
            "role": "Следопыт",
            "concept": "сторож границ",
            "stats": {"str": 1, "dex": 2, "int": 0, "wit": 2, "charm": 0},
            "traits": ["наблюдательный", "верный"],
            "loadout": ["лук", "набор следопыта"],
            "hp": 12,
            "tags": ["explorer", "guardian"],
        },
    },
    {
        "id": "silver",
        "pitch": "silver - утонченный дипломат, чуткий эмпат",
        "style_focus": ["social"],
        "tone_bias": ["lawful", "neutral"],
        "member": {
            "id": "pc_silver",
            "name": "Марис",
            "role": "Дипломат",
            "concept": "тонкий переговорщик",
            "stats": {"str": -1, "dex": 1, "int": 2, "wit": 1, "charm": 3},
            "traits": ["харизматичный", "внимательный"],
            "loadout": ["шпага", "плащ посредника"],
            "hp": 9,
            "tags": ["face", "support"],
        },
    },
    {
        "id": "ember",
        "pitch": "ember - решительный дуэлянт, пламенный маг",
        "style_focus": ["combat"],
        "tone_bias": ["chaotic", "neutral"],
        "member": {
            "id": "pc_ember",
            "name": "Айрин",
            "role": "Боевой маг",
            "concept": "стихийный боец",
            "stats": {"str": 1, "dex": 1, "int": 2, "wit": 0, "charm": 0},
            "traits": ["пламенный", "решительный"],
            "loadout": ["клинок", "огненный фокус"],
            "hp": 11,
            "tags": ["combat", "caster"],
        },
    },
    {
        "id": "sage",
        "pitch": "sage - любознательный ученый, вдумчивый стратег",
        "style_focus": ["exploration", "social"],
        "tone_bias": ["lawful", "neutral"],
        "member": {
            "id": "pc_sage",
            "name": "Калем",
            "role": "Знаток",
            "concept": "искатель знаний",
            "stats": {"str": -1, "dex": 1, "int": 3, "wit": 2, "charm": 0},
            "traits": ["рассудительный", "вдумчивый"],
            "loadout": ["том знаний", "компас"],
            "hp": 9,
            "tags": ["lore", "planner"],
        },
    },
    {
        "id": "lotus",
        "pitch": "lotus - спокойный целитель, мудрый наставник",
        "style_focus": ["social", "exploration"],
        "tone_bias": ["lawful", "neutral"],
        "member": {
            "id": "pc_lotus",
            "name": "Сайя",
            "role": "Целитель",
            "concept": "миротворец",
            "stats": {"str": 0, "dex": 0, "int": 2, "wit": 1, "charm": 2},
            "traits": ["сочувствующий", "сдержанный"],
            "loadout": ["посох", "лечебные травы"],
            "hp": 10,
            "tags": ["healer", "support"],
        },
    },
    {
        "id": "hammer",
        "pitch": "hammer - стойкий воин, прямолинейный защитник",
        "style_focus": ["combat"],
        "tone_bias": ["lawful", "neutral"],
        "member": {
            "id": "pc_hammer",
            "name": "Бранн",
            "role": "Воин",
            "concept": "щит группы",
            "stats": {"str": 3, "dex": 0, "int": 0, "wit": 1, "charm": -1},
            "traits": ["несгибаемый", "прямой"],
            "loadout": ["боевой молот", "щит"],
            "hp": 14,
            "tags": ["tank", "frontline"],
        },
    },
]
>>>>>>> 1564b054

# Загружаем переменные окружения
load_dotenv()

class DnDMaster:
    def __init__(self):
        """Инициализация D&D мастера"""
        self.api_key = os.getenv('OPENAI_API_KEY')
        if not self.api_key:
            print("❌ Ошибка: Не найден OPENAI_API_KEY в переменных окружения")
            print("Создайте файл .env и добавьте туда ваш API ключ:")
            print("OPENAI_API_KEY=your_key_here")
            sys.exit(1)
        
        self.client = OpenAI(api_key=self.api_key)
        self.conversation_history = []
        self.world_bible = None
        self.game_rules = None
        self.party_state_file = "party_state.json"
<<<<<<< HEAD
        self.party_store = self.load_party_state()
        self.current_scenario: Optional[str] = None
        self.party_state: Optional[Dict[str, object]] = None
=======
        self.party_state = self.load_party_state()
>>>>>>> 1564b054
        
        # Загружаем правила игры
        self.load_game_rules()
        
        # Инициализируем Библию мира
        self.initialize_world_bible()
        
        # Системный промпт для D&D мастера
        self.system_prompt = f"""Ты опытный мастер D&D. Твоя задача - вести игру, создавать атмосферу и помогать игрокам. 
        Отвечай на русском языке в роли мастера игры. Будь креативным, но справедливым. 
        Если игрок описывает действия своего персонажа, реагируй как мастер и расскажи что происходит.
        Если игрок задает вопросы о правилах или мире, отвечай как знающий мастер.
        
        ПРАВИЛА ИГРЫ:
        - Всегда бросай кости за кадром и сообщай готовые результаты
        - Используй шкалу сложностей: Тривиальная(5), Легкая(10), Средняя(15), Сложная(20), Очень сложная(25), Почти невозможная(30)
        - Для проверок характеристик используй d20 + модификатор характеристики
        - Для атак используй d20 + бонус атаки против Класса Брони (AC)
        - Критический удар на 20, критический промах на 1
        - Длина ответов: 50-200 слов, предпочтительно 100 слов
        
        ВАЖНО: Строго следуй правилам и константам мира из Библии мира:
        {self.world_bible if self.world_bible else "Библия мира не загружена"}
        
        Никогда не нарушай установленные константы мира и следуй заданному тону и стилю."""
    
    def load_game_rules(self):
        """Загружает правила игры из rules.yaml"""
        try:
            with open('rules.yaml', 'r', encoding='utf-8') as f:
                self.game_rules = yaml.safe_load(f)
            print("📋 Правила игры загружены")
        except Exception as e:
            print(f"❌ Ошибка при загрузке правил: {e}")
            self.game_rules = {}

<<<<<<< HEAD
    def load_party_state(self) -> Dict[str, object]:
        """Load stored parties for all scenarios, migrating old format if needed."""
        if os.path.exists(self.party_state_file):
            try:
                with open(self.party_state_file, 'r', encoding='utf-8') as f:
                    data = json.load(f)
                if isinstance(data, dict) and "scenarios" in data:
                    scenarios = data.get("scenarios", {})
                    if isinstance(scenarios, dict):
                        return {"scenarios": scenarios}
                if isinstance(data, dict) and "party" in data:
                    return {"scenarios": {"default": data}}
            except Exception as error:
                print(f"❌ Не удалось загрузить сохраненную партию: {error}")
        return {"scenarios": {}}

    def save_party_state(self) -> None:
        """Persist all stored scenario parties to disk."""
        try:
            with open(self.party_state_file, 'w', encoding='utf-8') as f:
                json.dump(self.party_store, f, ensure_ascii=False, indent=2)
=======
    def load_party_state(self) -> Dict[str, object] | None:
        """Load stored party state if it exists."""
        if os.path.exists(self.party_state_file):
            try:
                with open(self.party_state_file, 'r', encoding='utf-8') as f:
                    return json.load(f)
            except Exception as error:
                print(f"❌ Не удалось загрузить сохраненную партию: {error}")
        return None

    def save_party_state(self, payload: Dict[str, object]) -> None:
        """Persist the created party state to disk."""
        try:
            with open(self.party_state_file, 'w', encoding='utf-8') as f:
                json.dump(payload, f, ensure_ascii=False, indent=2)
>>>>>>> 1564b054
        except Exception as error:
            print(f"❌ Не удалось сохранить партию: {error}")

    @property
    def party_initialized(self) -> bool:
<<<<<<< HEAD
        if not isinstance(self.party_state, dict):
            return False
        flags = (
            self.party_state.get("state_delta", {})
=======
        flags = (
            self.party_state
            and self.party_state.get("state_delta", {})
>>>>>>> 1564b054
            .get("flags", {})
            .get("set", [])
        )
        return bool(flags and "party_initialized" in flags)

    def ensure_party_initialized(self) -> None:
        """Guide the user through party creation if no party exists."""
<<<<<<< HEAD
        self._ensure_scenario_selected()
        if self.party_initialized:
            print("Партия уже инициализирована для выбранного сценария.")
=======
        if self.party_initialized:
            print("Партия уже инициализирована.")
>>>>>>> 1564b054
            return

        try:
            payload = self._run_party_creation_flow()
        except KeyboardInterrupt:
            print("\nСоздание партии прервано пользователем.")
            sys.exit(0)
        except PartyValidationError as error:
            print(f"❌ Ошибка валидации партии: {error}")
            sys.exit(1)

        if payload:
            self.party_state = payload
<<<<<<< HEAD
            scenarios = self.party_store.setdefault("scenarios", {})
            if self.current_scenario:
                scenarios[self.current_scenario] = payload
            self.save_party_state()
            print("\nПартия готова. Ведущий может начинать первую сцену.")

    def _run_party_creation_flow(self) -> Dict[str, object]:
        scenario_label = self.current_scenario or "новый сценарий"
        print(f"Создаем стартовую команду для сценария: {scenario_label}")

        party_size = self._prompt_party_size()
        builder = PartyBuilder()
        existing_ids: Set[str] = set()

        for index in range(1, party_size + 1):
            print(f"\nПерсонаж {index} из {party_size}:")
            member = self._collect_member_data(index, existing_ids)
            builder.add_member(member)
            existing_ids.add(member.id)

        coin = self._prompt_optional_int(
            "Сколько монет у партии? (по умолчанию 0): ",
            minimum=0,
            default=0,
        )
        rations = self._prompt_optional_int(
            "Сколько пайков у партии? (по умолчанию 0): ",
            minimum=0,
            default=0,
        )
        party_tags = self._prompt_party_tags()

        builder.coin = coin
        builder.rations = rations
        builder.party_tags = party_tags
=======
            self.save_party_state(payload)

    def _run_party_creation_flow(self) -> Dict[str, object]:
        print("Перед стартом соберем стартовую партию.")

        style = self._prompt_option(
            "Выбери стиль игры (stealth/combat/social/exploration): ",
            ["stealth", "combat", "social", "exploration"],
        )
        tone = self._prompt_option(
            "Выбери моральный тон (lawful/neutral/chaotic): ",
            ["lawful", "neutral", "chaotic"],
        )
        taboo = input("Есть ли табу или нежелательные темы? ").strip()

        tags = self._build_preference_tags(style, tone, taboo)
        candidates = self._select_candidates(style, tone, tags)

        print("\nПредлагаю кандидатов, выбери от одного до трех (id через пробел):")
        for candidate in candidates:
            print(candidate["pitch"])

        chosen_ids = self._prompt_candidate_selection([c["id"] for c in candidates])

        builder = PartyBuilder(party_tags=tags[:3])
        for candidate in candidates:
            if candidate["id"] in chosen_ids:
                member = PartyMember(**candidate["member"])  # type: ignore[arg-type]
                builder.add_member(member)
>>>>>>> 1564b054

        payload = builder.build_payload()

        json_text = json.dumps(payload, ensure_ascii=False, indent=2)
        print(json_text)
        for line in payload["party_compact"]:
            print(line)

        return payload

<<<<<<< HEAD
    def _ensure_scenario_selected(self) -> None:
        if self.current_scenario:
            return

        scenarios = self.party_store.get("scenarios", {})
        scenario_names = list(scenarios.keys())
        if scenario_names:
            print("\nДоступные сценарии:")
            for idx, name in enumerate(scenario_names, start=1):
                print(f"  {idx}. {name}")

        prompt = (
            "Введите название сценария или номер из списка: "
            if scenario_names
            else "Введите название нового сценария: "
        )

        while True:
            choice = input(prompt).strip()
            if not choice:
                print("Название сценария не может быть пустым.")
                continue

            if scenario_names and choice.isdigit():
                index = int(choice)
                if 1 <= index <= len(scenario_names):
                    self.current_scenario = scenario_names[index - 1]
                    break
                print("Укажите корректный номер из списка.")
                continue

            self.current_scenario = choice
            break

        if self.current_scenario in scenarios:
            stored = scenarios[self.current_scenario]
            if isinstance(stored, dict):
                self.party_state = stored

    def _prompt_party_size(self) -> int:
        while True:
            raw = input("Сколько персонажей будет в этом сценарии? (1-3): ").strip()
            if not raw:
                print("Нужно ввести число от 1 до 3.")
                continue
            if raw.isdigit():
                value = int(raw)
                if 1 <= value <= 3:
                    return value
            print("Количество персонажей должно быть от 1 до 3.")

    def _collect_member_data(self, index: int, existing_ids: Set[str]) -> PartyMember:
        name = self._prompt_non_empty("Имя персонажа: ")
        role = self._prompt_non_empty("Роль персонажа: ")
        concept = self._prompt_non_empty("Коротко о концепте: ")

        stats: Dict[str, int] = {}
        stat_order = [
            ("str", "Сила"),
            ("dex", "Ловкость"),
            ("int", "Интеллект"),
            ("wit", "Сообразительность"),
            ("charm", "Обаяние"),
        ]
        for key, label in stat_order:
            stats[key] = self._prompt_int(
                f"{label} ({-1} до {3}): ",
                minimum=-1,
                maximum=3,
            )

        hp = self._prompt_int("HP (8-14): ", minimum=8, maximum=14)

        traits = self._prompt_fixed_list(
            "Укажи две черты характера (через запятую): ",
            expected_count=2,
        )
        loadout = self._prompt_fixed_list(
            "Укажи два предмета стартового снаряжения (через запятую): ",
            expected_count=2,
        )
        tags = self._prompt_tags(
            "Укажи 1-2 тега персонажа (через запятую): ",
            minimum=1,
            maximum=2,
        )

        member_id = self._generate_member_id(name, existing_ids, index)

        return PartyMember(
            id=member_id,
            name=name,
            role=role,
            concept=concept,
            stats=stats,
            traits=traits,
            loadout=loadout,
            hp=hp,
            tags=tags,
        )

    def _prompt_non_empty(self, prompt: str) -> str:
        while True:
            value = input(prompt).strip()
            if value:
                return value
            print("Поле не может быть пустым.")

    def _prompt_int(
        self,
        prompt: str,
        *,
        minimum: Optional[int] = None,
        maximum: Optional[int] = None,
    ) -> int:
        while True:
            raw = input(prompt).strip()
            try:
                value = int(raw)
            except ValueError:
                print("Введите целое число.")
                continue
            if minimum is not None and value < minimum:
                print(f"Число не может быть меньше {minimum}.")
                continue
            if maximum is not None and value > maximum:
                print(f"Число не может быть больше {maximum}.")
                continue
            return value

    def _prompt_optional_int(
        self,
        prompt: str,
        *,
        minimum: Optional[int] = None,
        maximum: Optional[int] = None,
        default: int = 0,
    ) -> int:
        while True:
            raw = input(prompt).strip()
            if not raw:
                return default
            try:
                value = int(raw)
            except ValueError:
                print("Введите целое число или оставьте строку пустой.")
                continue
            if minimum is not None and value < minimum:
                print(f"Число не может быть меньше {minimum}.")
                continue
            if maximum is not None and value > maximum:
                print(f"Число не может быть больше {maximum}.")
                continue
            return value

    def _prompt_fixed_list(self, prompt: str, *, expected_count: int) -> List[str]:
        while True:
            raw = input(prompt).strip()
            items = [item.strip() for item in re.split(r'[;,/]+', raw) if item.strip()]
            if len(items) == expected_count:
                return items
            print(f"Нужно указать ровно {expected_count} элемента(ов).")

    def _prompt_tags(
        self,
        prompt: str,
        *,
        minimum: int,
        maximum: int,
    ) -> List[str]:
        while True:
            raw = input(prompt).strip()
            items = [item.strip() for item in re.split(r'[;,]+', raw) if item.strip()]
            if minimum <= len(items) <= maximum:
                return items
            print(f"Нужно указать от {minimum} до {maximum} тегов.")

    def _prompt_party_tags(self) -> List[str]:
        prompt = (
            "Опиши стиль партии тегами (до 3, через запятую, по умолчанию adventure): "
        )
        while True:
            raw = input(prompt).strip()
            if not raw:
                return ["adventure"]
            tags = [item.strip() for item in re.split(r'[;,]+', raw) if item.strip()]
            if 1 <= len(tags) <= 3:
                return tags
            print("Можно указать от 1 до 3 тегов.")

    def _generate_member_id(
        self,
        name: str,
        existing_ids: Set[str],
        index: int,
    ) -> str:
        base = self._slugify_tag(name) or f"pc_{index}"
        candidate = f"pc_{base}" if not base.startswith("pc_") else base
        suffix = 1
        final_id = candidate
        while final_id in existing_ids:
            suffix += 1
            final_id = f"{candidate}_{suffix}"
        return final_id
=======
    def _prompt_option(self, prompt: str, options: List[str]) -> str:
        options_lower = [opt.lower() for opt in options]
        while True:
            answer = input(prompt).strip().lower()
            if answer in options_lower:
                return answer
            print(f"Введите одно из: {', '.join(options_lower)}")

    def _prompt_candidate_selection(self, valid_ids: List[str]) -> List[str]:
        valid = set(valid_ids)
        while True:
            raw = input("Ваш выбор: ").strip().lower()
            choices = [part for part in re.split(r'[\s,;]+', raw) if part]
            unique = []
            for item in choices:
                if item not in unique:
                    unique.append(item)
            if 1 <= len(unique) <= 3 and all(choice in valid for choice in unique):
                return unique
            print("Нужно выбрать от одного до трех кандидатов из списка.")

    def _build_preference_tags(self, style: str, tone: str, taboo: str) -> List[str]:
        tags: List[str] = [style.lower(), f"tone_{tone.lower()}"]
        taboo_tags = self._taboo_to_tags(taboo)
        for tag in taboo_tags:
            if tag not in tags:
                tags.append(tag)
            if len(tags) == 5:
                break
        while len(tags) < 3:
            tags.append("focus_team")
        return tags[:5]

    def _taboo_to_tags(self, taboo: str) -> List[str]:
        if not taboo:
            return ["no_topics"]
        chunks = re.split(r'[,;\/\\\s]+', taboo.lower())
        tags: List[str] = []
        for chunk in chunks:
            slug = self._slugify_tag(chunk)
            if slug and slug not in tags:
                tags.append(f"no_{slug}")
            if len(tags) >= 3:
                break
        return tags or ["no_topics"]
>>>>>>> 1564b054

    def _slugify_tag(self, text: str) -> str:
        translit_map = {
            'а': 'a', 'б': 'b', 'в': 'v', 'г': 'g', 'д': 'd', 'е': 'e', 'ё': 'e',
            'ж': 'zh', 'з': 'z', 'и': 'i', 'й': 'y', 'к': 'k', 'л': 'l', 'м': 'm',
            'н': 'n', 'о': 'o', 'п': 'p', 'р': 'r', 'с': 's', 'т': 't', 'у': 'u',
            'ф': 'f', 'х': 'h', 'ц': 'c', 'ч': 'ch', 'ш': 'sh', 'щ': 'sch', 'ъ': '',
            'ы': 'y', 'ь': '', 'э': 'e', 'ю': 'yu', 'я': 'ya'
        }
        result = []
        for char in text.lower():
            if char in translit_map:
                result.append(translit_map[char])
            elif char.isalnum() and char.isascii():
                result.append(char)
        slug = ''.join(result)
        slug = re.sub(r'[^a-z0-9]+', '', slug)
        return slug

<<<<<<< HEAD
=======
    def _select_candidates(self, style: str, tone: str, tags: List[str]) -> List[Dict[str, object]]:
        scored: List[tuple[int, Dict[str, object]]] = []
        for candidate in CANDIDATE_LIBRARY:
            score = 0
            if style in candidate.get("style_focus", []):
                score += 3
            if tone in candidate.get("tone_bias", []):
                score += 2
            member_tags = candidate.get("member", {}).get("tags", [])  # type: ignore[union-attr]
            if any(tag in member_tags for tag in tags):
                score += 1
            scored.append((score, candidate))

        scored.sort(key=lambda item: (-item[0], item[1]["id"]))
        return [item[1] for item in scored[:5]]

>>>>>>> 1564b054
    def initialize_world_bible(self):
        """Инициализация или загрузка Библии мира"""
        bible_file = "world_bible.md"
        
        if os.path.exists(bible_file):
            # Загружаем существующую Библию мира
            try:
                with open(bible_file, 'r', encoding='utf-8') as f:
                    self.world_bible = f.read()
                print("📖 Загружена существующая Библия мира")
            except Exception as e:
                print(f"❌ Ошибка при загрузке Библии мира: {e}")
                self.generate_world_bible()
        else:
            # Генерируем новую Библию мира
            print("🌍 Генерируется новая Библия мира...")
            self.generate_world_bible()
    
    def generate_world_bible(self):
        """Генерирует новую Библию мира"""
        try:
            # Случайные элементы для генерации уникального мира
            settings = [
                "Фэнтези с элементами стимпанка",
                "Темное фэнтези с готическими элементами", 
                "Киберпанк с магией",
                "Постапокалиптическое фэнтези",
                "Средневековое фэнтези с политическими интригами",
                "Магический реализм в современном мире",
                "Сказочное фэнтези с элементами хоррора"
            ]
            
            tones = [
                "мрачный и атмосферный",
                "героический и вдохновляющий", 
                "загадочный и мистический",
                "эпический и драматический",
                "интригующий и политический",
                "темный и напряженный",
                "романтичный и приключенческий"
            ]
            
            genres = [
                "приключения с элементами хоррора",
                "политические интриги с магией",
                "исследования древних руин",
                "война между фракциями",
                "мистические расследования",
                "путешествия между мирами",
                "выживание в опасных землях"
            ]
            
            selected_setting = random.choice(settings)
            selected_tone = random.choice(tones)
            selected_genre = random.choice(genres)
            
            world_prompt = f"""Создай подробную Библию мира для D&D кампании в следующем формате:

# БИБЛИЯ МИРА

## СЕТТИНГ
{selected_setting}

## ТОН И СТИЛЬ
Тон кампании: {selected_tone}
Жанровые правила: {selected_genre}

## ВЕЛИКИЕ ТАБУ (что категорически нельзя делать в этом мире)
- [3-4 табу, связанных с магией, религией или социальными нормами]

## СТАРТОВАЯ ЛОКАЦИЯ
- Название и описание места, где начинается приключение
- Ключевые NPC и их роли
- Основные достопримечательности и опасности

## КЛЮЧЕВЫЕ ФРАКЦИИ
- [4-5 основных фракций с их целями, методами и отношениями]

## МИРОВЫЕ КОНСТАНТЫ (никогда не нарушай эти правила!)
1. [Фундаментальный закон мира]
2. [Магическое правило]
3. [Социальная константа]
4. [Природный закон]
5. [Религиозная догма]
6. [Историческая истина]
7. [Космический принцип]

Создай уникальный, интересный мир с четкими правилами и атмосферой. Все должно быть логично связано между собой."""

            response = self.client.chat.completions.create(
                model="gpt-3.5-turbo",
                messages=[{"role": "user", "content": world_prompt}],
                max_tokens=2000,
                temperature=0.9
            )
            
            self.world_bible = response.choices[0].message.content
            
            # Сохраняем Библию мира в файл
            with open("world_bible.md", 'w', encoding='utf-8') as f:
                f.write(self.world_bible)
            
            print("✅ Библия мира успешно сгенерирована и сохранена")
            
        except Exception as e:
            print(f"❌ Ошибка при генерации Библии мира: {e}")
            self.world_bible = "Ошибка загрузки Библии мира"
    
    def detect_and_roll_dice(self, user_input: str) -> list:
        """Определяет нужны ли броски костей и выполняет их"""
        dice_results = []
        
        # Список ключевых слов для автоматических бросков
        auto_roll_keywords = {
            'атака': ('d20', 0),
            'урон': ('d8', 0),
            'проверка': ('d20', 0),
            'спасбросок': ('d20', 0),
            'инициатива': ('d20', 0),
            'скрытность': ('d20', 0),
            'восприятие': ('d20', 0),
            'магия': ('d20', 0),
            'убеждение': ('d20', 0),
            'запугивание': ('d20', 0),
            'атлетика': ('d20', 0),
            'акробатика': ('d20', 0),
        }
        
        # Проверяем ключевые слова
        for keyword, (dice_type, modifier) in auto_roll_keywords.items():
            if keyword in user_input.lower():
                result = dice_roller.roll_dice(f"{dice_type}+{modifier}")
                dice_results.append(dice_roller.format_roll_result(result))
        
        # Проверяем явные команды бросков
        dice_patterns = [
            r'бросаю?\s+(d\d+)',
            r'кидаю?\s+(d\d+)',
            r'бросок\s+(d\d+)',
            r'(\d*d\d+\+?\d*)',
        ]
        
        for pattern in dice_patterns:
            matches = re.findall(pattern, user_input.lower())
            for match in matches:
                if isinstance(match, tuple):
                    match = match[0]
                result = dice_roller.roll_dice(match)
                dice_results.append(dice_roller.format_roll_result(result))
        
        return dice_results
    
    def get_master_response(self, user_input):
        """Получить ответ от мастера через OpenAI API"""
        try:
            # Добавляем пользовательский ввод в историю
            self.conversation_history.append({"role": "user", "content": user_input})
            
            # Формируем сообщения для API
            messages = [{"role": "system", "content": self.system_prompt}]
            messages.extend(self.conversation_history[-10:])  # Ограничиваем историю последними 10 сообщениями
            
            # Отправляем запрос к OpenAI
            response = self.client.chat.completions.create(
                model="gpt-3.5-turbo",
                messages=messages,
                max_tokens=500,
                temperature=0.8
            )
            
            master_response = response.choices[0].message.content
            
            # Добавляем ответ мастера в историю
            self.conversation_history.append({"role": "assistant", "content": master_response})
            
            return master_response
            
        except Exception as e:
            return f"❌ Ошибка при обращении к OpenAI: {str(e)}"
    
    def show_world_bible(self):
        """Показать Библию мира в CLI"""
        if not self.world_bible:
            print("❌ Библия мира не загружена")
            return
            
        print("\n" + "="*60)
        print("📖 БИБЛИЯ МИРА")
        print("="*60)
        print(self.world_bible)
        print("="*60)
        print("Нажмите Enter для продолжения...")
        input()
    
    def run(self):
        """Основной цикл приложения"""
        print("🎲 Добро пожаловать в D&D с AI мастером! 🎲")
        print("Мир уже создан и готов к приключениям!")
        print("Введите ваши действия или вопросы. Для выхода введите 'quit' или 'exit'")
        print("Для просмотра Библии мира введите 'мир' или 'bible'")
        print("-" * 50)

        self.ensure_party_initialized()

        while True:
            try:
                # Получаем ввод от пользователя
                user_input = input("\n👤 Игрок: ").strip()
                
                # Проверяем команды выхода
                if user_input.lower() in ['quit', 'exit', 'выход']:
                    print("\n🎲 Спасибо за игру! До свидания!")
                    break
                
                # Проверяем команду просмотра Библии мира
                if user_input.lower() in ['мир', 'bible', 'библия']:
                    self.show_world_bible()
                    continue
                
                if not user_input:
                    print("Пожалуйста, введите что-то...")
                    continue
                
                # Проверяем и выполняем броски костей
                dice_results = self.detect_and_roll_dice(user_input)
                if dice_results:
                    print("\n🎲 Результаты бросков:")
                    for result in dice_results:
                        print(f"  {result}")
                
                # Получаем ответ от мастера
                print("\n🎭 Мастер думает...")
                master_response = self.get_master_response(user_input)
                
                print(f"\n🎭 Мастер: {master_response}")
                
            except KeyboardInterrupt:
                print("\n\n🎲 Игра прервана. До свидания!")
                break
            except Exception as e:
                print(f"\n❌ Произошла ошибка: {str(e)}")

def main():
    """Точка входа в приложение"""
    master = DnDMaster()
    master.run()

if __name__ == "__main__":
    main()
<|MERGE_RESOLUTION|>--- conflicted
+++ resolved
@@ -6,11 +6,9 @@
 import json
 import os
 import sys
-<<<<<<< HEAD
+
 from typing import Dict, List, Optional, Set
-=======
-from typing import Dict, List
->>>>>>> 1564b054
+
 
 from dotenv import load_dotenv
 from openai import OpenAI
@@ -19,132 +17,7 @@
 import re
 from dice_system import dice_roller
 from party_builder import PartyBuilder, PartyMember, PartyValidationError
-<<<<<<< HEAD
-=======
-
-
-CANDIDATE_LIBRARY: List[Dict[str, object]] = [
-    {
-        "id": "shadow",
-        "pitch": "shadow - скрытный разведчик, терпеливый наблюдатель",
-        "style_focus": ["stealth", "exploration"],
-        "tone_bias": ["neutral", "chaotic"],
-        "member": {
-            "id": "pc_shadow",
-            "name": "Тенар",
-            "role": "Разведчик",
-            "concept": "тихий ловчий",
-            "stats": {"str": 0, "dex": 3, "int": 1, "wit": 2, "charm": 0},
-            "traits": ["скрытный", "терпеливый"],
-            "loadout": ["кинжал", "теневой плащ"],
-            "hp": 10,
-            "tags": ["stealth", "scout"],
-        },
-    },
-    {
-        "id": "warden",
-        "pitch": "warden - внимательный следопыт, преданный защитник",
-        "style_focus": ["exploration", "combat"],
-        "tone_bias": ["lawful", "neutral"],
-        "member": {
-            "id": "pc_warden",
-            "name": "Эллин",
-            "role": "Следопыт",
-            "concept": "сторож границ",
-            "stats": {"str": 1, "dex": 2, "int": 0, "wit": 2, "charm": 0},
-            "traits": ["наблюдательный", "верный"],
-            "loadout": ["лук", "набор следопыта"],
-            "hp": 12,
-            "tags": ["explorer", "guardian"],
-        },
-    },
-    {
-        "id": "silver",
-        "pitch": "silver - утонченный дипломат, чуткий эмпат",
-        "style_focus": ["social"],
-        "tone_bias": ["lawful", "neutral"],
-        "member": {
-            "id": "pc_silver",
-            "name": "Марис",
-            "role": "Дипломат",
-            "concept": "тонкий переговорщик",
-            "stats": {"str": -1, "dex": 1, "int": 2, "wit": 1, "charm": 3},
-            "traits": ["харизматичный", "внимательный"],
-            "loadout": ["шпага", "плащ посредника"],
-            "hp": 9,
-            "tags": ["face", "support"],
-        },
-    },
-    {
-        "id": "ember",
-        "pitch": "ember - решительный дуэлянт, пламенный маг",
-        "style_focus": ["combat"],
-        "tone_bias": ["chaotic", "neutral"],
-        "member": {
-            "id": "pc_ember",
-            "name": "Айрин",
-            "role": "Боевой маг",
-            "concept": "стихийный боец",
-            "stats": {"str": 1, "dex": 1, "int": 2, "wit": 0, "charm": 0},
-            "traits": ["пламенный", "решительный"],
-            "loadout": ["клинок", "огненный фокус"],
-            "hp": 11,
-            "tags": ["combat", "caster"],
-        },
-    },
-    {
-        "id": "sage",
-        "pitch": "sage - любознательный ученый, вдумчивый стратег",
-        "style_focus": ["exploration", "social"],
-        "tone_bias": ["lawful", "neutral"],
-        "member": {
-            "id": "pc_sage",
-            "name": "Калем",
-            "role": "Знаток",
-            "concept": "искатель знаний",
-            "stats": {"str": -1, "dex": 1, "int": 3, "wit": 2, "charm": 0},
-            "traits": ["рассудительный", "вдумчивый"],
-            "loadout": ["том знаний", "компас"],
-            "hp": 9,
-            "tags": ["lore", "planner"],
-        },
-    },
-    {
-        "id": "lotus",
-        "pitch": "lotus - спокойный целитель, мудрый наставник",
-        "style_focus": ["social", "exploration"],
-        "tone_bias": ["lawful", "neutral"],
-        "member": {
-            "id": "pc_lotus",
-            "name": "Сайя",
-            "role": "Целитель",
-            "concept": "миротворец",
-            "stats": {"str": 0, "dex": 0, "int": 2, "wit": 1, "charm": 2},
-            "traits": ["сочувствующий", "сдержанный"],
-            "loadout": ["посох", "лечебные травы"],
-            "hp": 10,
-            "tags": ["healer", "support"],
-        },
-    },
-    {
-        "id": "hammer",
-        "pitch": "hammer - стойкий воин, прямолинейный защитник",
-        "style_focus": ["combat"],
-        "tone_bias": ["lawful", "neutral"],
-        "member": {
-            "id": "pc_hammer",
-            "name": "Бранн",
-            "role": "Воин",
-            "concept": "щит группы",
-            "stats": {"str": 3, "dex": 0, "int": 0, "wit": 1, "charm": -1},
-            "traits": ["несгибаемый", "прямой"],
-            "loadout": ["боевой молот", "щит"],
-            "hp": 14,
-            "tags": ["tank", "frontline"],
-        },
-    },
-]
->>>>>>> 1564b054
+
 
 # Загружаем переменные окружения
 load_dotenv()
@@ -164,13 +37,10 @@
         self.world_bible = None
         self.game_rules = None
         self.party_state_file = "party_state.json"
-<<<<<<< HEAD
         self.party_store = self.load_party_state()
         self.current_scenario: Optional[str] = None
         self.party_state: Optional[Dict[str, object]] = None
-=======
-        self.party_state = self.load_party_state()
->>>>>>> 1564b054
+
         
         # Загружаем правила игры
         self.load_game_rules()
@@ -207,7 +77,6 @@
             print(f"❌ Ошибка при загрузке правил: {e}")
             self.game_rules = {}
 
-<<<<<<< HEAD
     def load_party_state(self) -> Dict[str, object]:
         """Load stored parties for all scenarios, migrating old format if needed."""
         if os.path.exists(self.party_state_file):
@@ -229,38 +98,16 @@
         try:
             with open(self.party_state_file, 'w', encoding='utf-8') as f:
                 json.dump(self.party_store, f, ensure_ascii=False, indent=2)
-=======
-    def load_party_state(self) -> Dict[str, object] | None:
-        """Load stored party state if it exists."""
-        if os.path.exists(self.party_state_file):
-            try:
-                with open(self.party_state_file, 'r', encoding='utf-8') as f:
-                    return json.load(f)
-            except Exception as error:
-                print(f"❌ Не удалось загрузить сохраненную партию: {error}")
-        return None
-
-    def save_party_state(self, payload: Dict[str, object]) -> None:
-        """Persist the created party state to disk."""
-        try:
-            with open(self.party_state_file, 'w', encoding='utf-8') as f:
-                json.dump(payload, f, ensure_ascii=False, indent=2)
->>>>>>> 1564b054
+
         except Exception as error:
             print(f"❌ Не удалось сохранить партию: {error}")
 
     @property
     def party_initialized(self) -> bool:
-<<<<<<< HEAD
         if not isinstance(self.party_state, dict):
             return False
         flags = (
             self.party_state.get("state_delta", {})
-=======
-        flags = (
-            self.party_state
-            and self.party_state.get("state_delta", {})
->>>>>>> 1564b054
             .get("flags", {})
             .get("set", [])
         )
@@ -268,14 +115,9 @@
 
     def ensure_party_initialized(self) -> None:
         """Guide the user through party creation if no party exists."""
-<<<<<<< HEAD
         self._ensure_scenario_selected()
         if self.party_initialized:
             print("Партия уже инициализирована для выбранного сценария.")
-=======
-        if self.party_initialized:
-            print("Партия уже инициализирована.")
->>>>>>> 1564b054
             return
 
         try:
@@ -289,7 +131,6 @@
 
         if payload:
             self.party_state = payload
-<<<<<<< HEAD
             scenarios = self.party_store.setdefault("scenarios", {})
             if self.current_scenario:
                 scenarios[self.current_scenario] = payload
@@ -325,48 +166,14 @@
         builder.coin = coin
         builder.rations = rations
         builder.party_tags = party_tags
-=======
-            self.save_party_state(payload)
-
-    def _run_party_creation_flow(self) -> Dict[str, object]:
-        print("Перед стартом соберем стартовую партию.")
-
-        style = self._prompt_option(
-            "Выбери стиль игры (stealth/combat/social/exploration): ",
-            ["stealth", "combat", "social", "exploration"],
-        )
-        tone = self._prompt_option(
-            "Выбери моральный тон (lawful/neutral/chaotic): ",
-            ["lawful", "neutral", "chaotic"],
-        )
-        taboo = input("Есть ли табу или нежелательные темы? ").strip()
-
-        tags = self._build_preference_tags(style, tone, taboo)
-        candidates = self._select_candidates(style, tone, tags)
-
-        print("\nПредлагаю кандидатов, выбери от одного до трех (id через пробел):")
-        for candidate in candidates:
-            print(candidate["pitch"])
-
-        chosen_ids = self._prompt_candidate_selection([c["id"] for c in candidates])
-
-        builder = PartyBuilder(party_tags=tags[:3])
-        for candidate in candidates:
-            if candidate["id"] in chosen_ids:
-                member = PartyMember(**candidate["member"])  # type: ignore[arg-type]
-                builder.add_member(member)
->>>>>>> 1564b054
-
         payload = builder.build_payload()
 
         json_text = json.dumps(payload, ensure_ascii=False, indent=2)
         print(json_text)
         for line in payload["party_compact"]:
             print(line)
-
         return payload
 
-<<<<<<< HEAD
     def _ensure_scenario_selected(self) -> None:
         if self.current_scenario:
             return
@@ -571,53 +378,6 @@
             suffix += 1
             final_id = f"{candidate}_{suffix}"
         return final_id
-=======
-    def _prompt_option(self, prompt: str, options: List[str]) -> str:
-        options_lower = [opt.lower() for opt in options]
-        while True:
-            answer = input(prompt).strip().lower()
-            if answer in options_lower:
-                return answer
-            print(f"Введите одно из: {', '.join(options_lower)}")
-
-    def _prompt_candidate_selection(self, valid_ids: List[str]) -> List[str]:
-        valid = set(valid_ids)
-        while True:
-            raw = input("Ваш выбор: ").strip().lower()
-            choices = [part for part in re.split(r'[\s,;]+', raw) if part]
-            unique = []
-            for item in choices:
-                if item not in unique:
-                    unique.append(item)
-            if 1 <= len(unique) <= 3 and all(choice in valid for choice in unique):
-                return unique
-            print("Нужно выбрать от одного до трех кандидатов из списка.")
-
-    def _build_preference_tags(self, style: str, tone: str, taboo: str) -> List[str]:
-        tags: List[str] = [style.lower(), f"tone_{tone.lower()}"]
-        taboo_tags = self._taboo_to_tags(taboo)
-        for tag in taboo_tags:
-            if tag not in tags:
-                tags.append(tag)
-            if len(tags) == 5:
-                break
-        while len(tags) < 3:
-            tags.append("focus_team")
-        return tags[:5]
-
-    def _taboo_to_tags(self, taboo: str) -> List[str]:
-        if not taboo:
-            return ["no_topics"]
-        chunks = re.split(r'[,;\/\\\s]+', taboo.lower())
-        tags: List[str] = []
-        for chunk in chunks:
-            slug = self._slugify_tag(chunk)
-            if slug and slug not in tags:
-                tags.append(f"no_{slug}")
-            if len(tags) >= 3:
-                break
-        return tags or ["no_topics"]
->>>>>>> 1564b054
 
     def _slugify_tag(self, text: str) -> str:
         translit_map = {
@@ -637,25 +397,6 @@
         slug = re.sub(r'[^a-z0-9]+', '', slug)
         return slug
 
-<<<<<<< HEAD
-=======
-    def _select_candidates(self, style: str, tone: str, tags: List[str]) -> List[Dict[str, object]]:
-        scored: List[tuple[int, Dict[str, object]]] = []
-        for candidate in CANDIDATE_LIBRARY:
-            score = 0
-            if style in candidate.get("style_focus", []):
-                score += 3
-            if tone in candidate.get("tone_bias", []):
-                score += 2
-            member_tags = candidate.get("member", {}).get("tags", [])  # type: ignore[union-attr]
-            if any(tag in member_tags for tag in tags):
-                score += 1
-            scored.append((score, candidate))
-
-        scored.sort(key=lambda item: (-item[0], item[1]["id"]))
-        return [item[1] for item in scored[:5]]
-
->>>>>>> 1564b054
     def initialize_world_bible(self):
         """Инициализация или загрузка Библии мира"""
         bible_file = "world_bible.md"
