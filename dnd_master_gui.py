#!/usr/bin/env python3
"""
GUI приложение для D&D мастера с использованием OpenAI API
"""

import json
import os
import sys
import tkinter as tk
from pathlib import Path
from tkinter import ttk, scrolledtext, messagebox, simpledialog
from typing import Callable, Dict, List, Optional, Set
from dotenv import load_dotenv
from openai import OpenAI
import threading
import random
import yaml
import re
from dice_system import dice_roller
from party_builder import PartyBuilder, PartyMember, PartyValidationError

# Загружаем переменные окружения
load_dotenv()

class DnDMasterGUI:
    def __init__(self):
        """Инициализация GUI приложения"""
        self.root = tk.Tk()
        self.root.title("🎲 D&D Master AI")

        # Цветовая палитра и шрифты вдохновлены атмосферой настольного D&D
        self.theme = {
            "bg_dark": "#1b1410",
            "bg_panel": "#241a16",
            "bg_card": "#f7f0d6",
            "bg_input": "#f2e8cf",
            "accent": "#c08429",
            "accent_light": "#e7c46b",
            "accent_muted": "#9c6b30",
            "button_primary": "#7b3f00",
            "button_secondary": "#5b2d10",
            "button_danger": "#7d1f1a",
            "button_text": "#000000",
            "text_light": "#6f6c66",
            "text_dark": "#2d1b10",
            "text_muted": "#d2b792",
            "dice_highlight": "#3f6e88"
        }
        self.fonts = {
            "title": ("Georgia", 20, "bold"),
            "subtitle": ("Georgia", 12, "bold"),
            "text": ("Georgia", 11),
            "button": ("Georgia", 11, "bold")
        }

        self.configure_theme()
        
        # Проверяем API ключ
        self.api_key = os.getenv('OPENAI_API_KEY')
        if not self.api_key:
            messagebox.showerror("Ошибка", 
                               "Не найден OPENAI_API_KEY в переменных окружения!\n"
                               "Создайте файл .env и добавьте туда ваш API ключ:\n"
                               "OPENAI_API_KEY=your_key_here")
            sys.exit(1)
        
        self.client = OpenAI(api_key=self.api_key)
        self.party_state_path = Path(__file__).resolve().parent / "party_state.json"
        self.party_state_file = str(self.party_state_path)
        self.party_store: Dict[str, object] = self.load_party_state()
        self.current_scenario: Optional[str] = None
        self.party_state: Optional[Dict[str, object]] = None
        self.conversation_history = []
        self.world_bible = None
        self.game_rules = None
        self.story_arc = None
        self.story_file = "story_arc.md"
        self.session_mode = "new"
        self.story_status_message = ""
        self.last_error_message = ""
        self.active_dice_challenge: Optional[Dict[str, object]] = None
        self.models = {
            "world": os.getenv("DND_WORLD_MODEL", "gpt-4o-mini"),
            "story": os.getenv("DND_STORY_MODEL", "gpt-4o-mini"),
            "master": os.getenv("DND_MASTER_MODEL", "gpt-4o-mini"),
        }
        
        # Загружаем правила игры
        self.load_game_rules()
        
        # Инициализируем Библию мира
        self.initialize_world_bible()

        # Инициализируем сюжет приключения
        self.initialize_story_arc()

        # Системный промпт для D&D мастера
        self.update_system_prompt()

        self.challenge_desc_var = tk.StringVar(value="")
        self.challenge_target_var = tk.StringVar(value="")
        self.challenge_hint_var = tk.StringVar(value="")
        self.setup_ui()
        self.stat_points_limit = 6
        self.root.after(0, self.ensure_party_initialized)

    def configure_theme(self):
        """Настраивает базовое оформление окна."""
        self.root.geometry("1200x800")
        self.root.configure(bg=self.theme["bg_dark"])
        self.root.option_add("*Font", self.fonts["text"])
        self.root.option_add("*Foreground", self.theme["text_light"])
        self.root.option_add("*Background", self.theme["bg_dark"])
    
    def load_game_rules(self):
        """Загружает правила игры из rules.yaml"""
        try:
            with open('rules.yaml', 'r', encoding='utf-8') as f:
                self.game_rules = yaml.safe_load(f)
            print("📋 Правила игры загружены")
        except Exception as e:
            print(f"❌ Ошибка при загрузке правил: {e}")
            self.game_rules = {}

    def load_party_state(self) -> Dict[str, object]:
        """Загружает сохраненные партии, создавая или мигрируя хранилище при необходимости."""
        default_store: Dict[str, object] = {"scenarios": {}}
        migrated_store: Optional[Dict[str, object]] = None
        if self.party_state_path.exists():
            try:
                with open(self.party_state_file, 'r', encoding='utf-8') as f:
                    data = json.load(f)
                if isinstance(data, dict) and "scenarios" in data:
                    scenarios = data.get("scenarios", {})
                    if isinstance(scenarios, dict):
                        migrated_store = {"scenarios": scenarios}
                elif isinstance(data, dict) and "party" in data:
                    migrated_store = {"scenarios": {"default": data}}
            except Exception as error:
                print(f"❌ Не удалось загрузить сохраненную партию: {error}")

        store = migrated_store or default_store
        if not self.party_state_path.exists() or migrated_store is None:
            try:
                with open(self.party_state_file, 'w', encoding='utf-8') as f:
                    json.dump(store, f, ensure_ascii=False, indent=2)
            except Exception as error:
                print(f"❌ Не удалось создать файл хранения партий: {error}")
        return store

    def save_party_state(self) -> None:
        """Сохраняет текущие данные партий на диск."""
        try:
            with open(self.party_state_file, 'w', encoding='utf-8') as f:
                json.dump(self.party_store, f, ensure_ascii=False, indent=2)
        except Exception as error:
            print(f"❌ Не удалось сохранить партию: {error}")

    @property
    def party_initialized(self) -> bool:
        if not isinstance(self.party_state, dict):
            return False
        flags = (
            self.party_state.get("state_delta", {})
            .get("flags", {})
            .get("set", [])
        )
        return bool(flags and "party_initialized" in flags)

    def ensure_party_initialized(self) -> None:
        """Запускает создание партии при отсутствии сохраненных персонажей."""
        self._ensure_scenario_selected()
        if self.party_initialized:
            messagebox.showinfo(
                "Партия загружена",
                f"Сценарий '{self.current_scenario}' уже содержит сохраненных персонажей."
            )
            return

        scenario_name = self.current_scenario or "default"
        messagebox.showinfo(
            "Создание персонажей",
            f"Для сценария '{scenario_name}' не найдены сохраненные персонажи. Создадим их сейчас."
        )

        try:
            payload = self._run_party_creation_flow()
        except PartyValidationError as error:
            messagebox.showerror(
                "Ошибка валидации",
                f"Не удалось создать партию: {error}"
            )
            return

        if payload:
            scenarios = self.party_store.setdefault("scenarios", {})
            scenario_key = self.current_scenario or "default"
            self.current_scenario = scenario_key
            scenarios[scenario_key] = payload
            self.party_state = payload
            self.save_party_state()

            scene_description = self._prompt_first_scene_description(scenario_key)
            self.party_state["initial_scene"] = scene_description
            scenarios[scenario_key] = self.party_state
            self.save_party_state()

            self.add_to_chat("🎭 Мастер", f"Начальная сцена:\n{scene_description}")

    def _ensure_scenario_selected(self) -> None:
        if self.current_scenario:
            return

        scenarios = self.party_store.get("scenarios", {})
        scenario_names = list(scenarios.keys())

        prompt_lines = []
        if scenario_names:
            prompt_lines.append("Доступные сценарии:")
            for idx, name in enumerate(scenario_names, start=1):
                prompt_lines.append(f"{idx}. {name}")
            prompt_lines.append("")
            prompt_lines.append("Введите название сценария или номер из списка.")
        else:
            prompt_lines.append("Введите название нового сценария (по умолчанию default).")

        while True:
            choice = simpledialog.askstring(
                "Выбор сценария",
                "\n".join(prompt_lines),
                parent=self.root
            )
            if choice is None:
                if scenario_names:
                    messagebox.showwarning("Сценарий", "Необходимо выбрать сценарий для продолжения игры.")
                    continue
                choice = "default"

            choice = choice.strip()
            if not choice:
                if scenario_names:
                    messagebox.showwarning("Сценарий", "Название сценария не может быть пустым.")
                    continue
                choice = "default"

            if scenario_names and choice.isdigit():
                index = int(choice)
                if 1 <= index <= len(scenario_names):
                    self.current_scenario = scenario_names[index - 1]
                    break
                messagebox.showwarning("Сценарий", "Укажите корректный номер из списка.")
                continue

            self.current_scenario = choice
            break

        if self.current_scenario in scenarios:
            stored = scenarios[self.current_scenario]
            if isinstance(stored, dict):
                self.party_state = stored

    def _run_party_creation_flow(self) -> Dict[str, object]:
        scenario_label = self.current_scenario or "новый сценарий"
        builder = PartyBuilder()
        party_size = self._prompt_party_size()
        existing_ids: Set[str] = set()

        for index in range(1, party_size + 1):
            messagebox.showinfo(
                "Персонаж",
                (
                    f"Заполнение данных для персонажа {index} из {party_size}.\n"
                    "Следующий экран объединяет все шаги: имя, роль, концепт, характеристики, черты, снаряжение и теги.\n"
                    "Можно вводить данные в любом порядке, но продолжить получится только после заполнения всех полей."
                ),
            )
            member = self._collect_member_data(index, existing_ids)
            builder.add_member(member)
            existing_ids.add(member.id)

        coin = self._prompt_optional_int(
            (
                "Сколько монет у партии? (по умолчанию 0)\n"
                "Подсказка: монеты отражают общий кошелёк группы.\n"
                "Если не уверены, смело введите 0 или ориентируйтесь на примеры:\n"
                "0 — нищая группа; 10 — есть немного серебра; 25 — приличная сумма."
            ),
            minimum=0,
            default=0,
        )
        rations = self._prompt_optional_int(
            (
                "Сколько пайков у партии? (по умолчанию 0)\n"
                "Пайки — запас готовой еды на день для всей группы.\n"
                "Примеры: 0 — предстоит искать пропитание; 3 — еда на пару дней; 7 — серьёзные запасы."
            ),
            minimum=0,
            default=0,
        )
        party_tags = self._prompt_party_tags()

        builder.coin = coin
        builder.rations = rations
        builder.party_tags = party_tags

        payload = builder.build_payload()

        json_text = json.dumps(payload, ensure_ascii=False, indent=2)
        print(json_text)
        for line in payload["party_compact"]:
            print(line)

        self._show_party_summary(json_text, payload["party_compact"], scenario_label)

        return payload

    def _prompt_party_size(self) -> int:
        while True:
            value = simpledialog.askinteger(
                "Размер партии",
                (
                    "Сколько персонажей будет в этом сценарии? (1-3)\n"
                    "Пояснение: в этой истории можно вести от одного до трёх героев.\n"
                    "1 — сольный герой; 2 — дуэт с разделением ролей; 3 — полноценная команда."
                ),
                parent=self.root,
                minvalue=1,
                maxvalue=3,
            )
            if value is None:
                messagebox.showwarning("Размер партии", "Укажите количество персонажей от 1 до 3.")
                continue
            return value

    def _collect_member_data(self, index: int, existing_ids: Set[str]) -> PartyMember:
        while True:
            dialog = CharacterFormDialog(
                self.root,
                index=index,
                theme=self.theme,
                fonts=self.fonts,
                stats_limit=self.stat_points_limit,
            )
            result = dialog.show()
            if result is None:
                continue

            member_id = self._generate_member_id(result["name"], existing_ids, index)
            return PartyMember(
                id=member_id,
                name=result["name"],
                role=result["role"],
                concept=result["concept"],
                stats=result["stats"],
                traits=result["traits"],
                loadout=result["loadout"],
                hp=result["hp"],
                tags=result["tags"],
            )

    def _prompt_optional_int(
        self,
        prompt: str,
        *,
        minimum: Optional[int] = None,
        maximum: Optional[int] = None,
        default: int = 0,
    ) -> int:
        while True:
            raw = simpledialog.askstring("Ресурсы партии", prompt, parent=self.root)
            if raw is None:
                return default
            raw = raw.strip()
            if not raw:
                return default
            try:
                value = int(raw)
            except ValueError:
                messagebox.showwarning("Ресурсы партии", "Введите целое число или оставьте поле пустым.")
                continue
            if minimum is not None and value < minimum:
                messagebox.showwarning("Ресурсы партии", f"Число не может быть меньше {minimum}.")
                continue
            if maximum is not None and value > maximum:
                messagebox.showwarning("Ресурсы партии", f"Число не может быть больше {maximum}.")
                continue
            return value

    def _prompt_party_tags(self) -> List[str]:
        prompt = (
            "Опиши стиль партии тегами (1-3, через запятую, по умолчанию adventure)\n"
            "Пояснение: теги — короткие английские слова, которые передают атмосферу приключения.\n"
            "Примеры сочетаний: stealth, mystery, intrigue; combat, heroic, justice; exploration, social, discovery."
        )
        while True:
            raw = simpledialog.askstring("Теги партии", prompt, parent=self.root)
            if raw is None:
                return ["adventure"]
            raw = raw.strip()
            if not raw:
                return ["adventure"]
            tags = [item.strip() for item in re.split(r'[;,]+', raw) if item.strip()]
            if 1 <= len(tags) <= 3:
                return tags
            messagebox.showwarning("Теги партии", "Можно указать от 1 до 3 тегов.")

    def _prompt_first_scene_description(self, scenario_label: str) -> str:
        """Запрашивает у ведущего описание стартовой сцены."""

        while True:
            dialog = FirstSceneDialog(
                self.root,
                theme=self.theme,
                fonts=self.fonts,
                scenario_label=scenario_label,
                generate_callback=lambda: self._auto_generate_first_scene(scenario_label),
            )
            result = dialog.show()
            if result is None:
                messagebox.showwarning(
                    "Первая сцена",
                    (
                        "Чтобы начать сценарий, опишите первую сцену."
                        " Используйте пример как подсказку и заполните все поля."
                    ),
                )
                continue

            scene_text = result.strip()
            if not scene_text:
                messagebox.showwarning(
                    "Первая сцена",
                    "Описание не может быть пустым. Поделитесь хотя бы парой предложений.",
                )
                continue

            if len(scene_text) < 40:
                confirm = messagebox.askyesno(
                    "Первая сцена",
                    (
                        "Описание получилось очень коротким."
                        " Убедитесь, что игроки поймут обстановку и цель."
                        " Сохранить как есть?"
                    ),
                )
                if not confirm:
                    continue

            return scene_text

    def _auto_generate_first_scene(self, scenario_label: str) -> str:
        """Создает первую сцену при помощи модели OpenAI."""

        party_data = self.party_state or {}
        party_block = party_data.get("party", {}) if isinstance(party_data, dict) else {}
        members = party_block.get("members", []) if isinstance(party_block, dict) else []
        member_lines: List[str] = []

        for member in members:
            if not isinstance(member, dict):
                continue
            name = member.get("name", "Безымянный герой")
            role = member.get("role", "без роли")
            concept = member.get("concept", "").strip()
            traits = ", ".join(member.get("traits", [])[:2]) if member.get("traits") else ""
            loadout = ", ".join(member.get("loadout", [])[:2]) if member.get("loadout") else ""
            summary_parts = [f"{name} — {role}"]
            if concept:
                summary_parts.append(concept)
            if traits:
                summary_parts.append(f"черты: {traits}")
            if loadout:
                summary_parts.append(f"снаряжение: {loadout}")
            member_lines.append("; ".join(summary_parts))

        party_tags = party_block.get("party_tags", []) if isinstance(party_block, dict) else []
        tags_text = ", ".join(party_tags) if party_tags else "adventure"
        resources = party_block.get("resources", {}) if isinstance(party_block, dict) else {}
        resources_parts = []
        for key in ("coin", "rations"):
            value = resources.get(key)
            if value is not None:
                resources_parts.append(f"{key}: {value}")
        resources_text = ", ".join(resources_parts) if resources_parts else "standard supplies"

        world_context = (self.world_bible or "").strip()
        if world_context:
            world_context = world_context[:1500]

        story_context = (self.story_arc or "").strip()
        if story_context:
            story_context = story_context[:1200]

        party_overview = "\n".join(f"- {line}" for line in member_lines) if member_lines else "- участники будут представлены ведущим"

        user_prompt = (
            "Сгенерируй яркую первую сцену для настольной D&D-партии.\n"
            f"Сценарий называется: {scenario_label}.\n"
            "Игроки только что создали героев, им нужна атмосфера, место действия и цель.\n"
            f"Состав партии:\n{party_overview}\n"
            f"Теги команды: {tags_text}. Ресурсы: {resources_text}.\n"
            "Требования: 4-6 предложений на живом русском языке.\n"
            "Опиши место, громкую деталь, NPC или событие, угрозу или загадку и предложи зацепку для действия.\n"
        )

        if world_context:
            user_prompt += "\nКонтекст мира:\n" + world_context
        if story_context:
            user_prompt += "\n\nФрагмент плана кампании:\n" + story_context

        response = self.client.chat.completions.create(
            model=self.models["story"],
            messages=[
                {
                    "role": "system",
                    "content": (
                        "Ты опытный ведущий Dungeons & Dragons."
                        " Создай кинематографичную стартовую сцену для приключения."
                        " Учитывай состав партии и задай понятный крючок для сюжета."
                    ),
                },
                {"role": "user", "content": user_prompt},
            ],
            temperature=0.85,
            max_completion_tokens=420,
        )

        scene_text = response.choices[0].message.content.strip()
        if not scene_text:
            raise ValueError("модель вернула пустой ответ")

        return scene_text

    def _generate_member_id(
        self,
        name: str,
        existing_ids: Set[str],
        index: int,
    ) -> str:
        base = self._slugify_tag(name) or f"pc_{index}"
        candidate = f"pc_{base}" if not base.startswith("pc_") else base
        suffix = 1
        final_id = candidate
        while final_id in existing_ids:
            suffix += 1
            final_id = f"{candidate}_{suffix}"
        return final_id

    def _slugify_tag(self, text: str) -> str:
        translit_map = {
            'а': 'a', 'б': 'b', 'в': 'v', 'г': 'g', 'д': 'd', 'е': 'e', 'ё': 'e',
            'ж': 'zh', 'з': 'z', 'и': 'i', 'й': 'y', 'к': 'k', 'л': 'l', 'м': 'm',
            'н': 'n', 'о': 'o', 'п': 'p', 'р': 'r', 'с': 's', 'т': 't', 'у': 'u',
            'ф': 'f', 'х': 'h', 'ц': 'c', 'ч': 'ch', 'ш': 'sh', 'щ': 'sch', 'ъ': '',
            'ы': 'y', 'ь': '', 'э': 'e', 'ю': 'yu', 'я': 'ya'
        }
        result = []
        for char in text.lower():
            if char in translit_map:
                result.append(translit_map[char])
            elif char.isalnum() and char.isascii():
                result.append(char)
        slug = ''.join(result)
        slug = re.sub(r'[^a-z0-9]+', '', slug)
        return slug

    def _show_party_summary(self, json_text: str, compact_lines: List[str], scenario_label: str) -> None:
        colors = self.theme
        fonts = self.fonts

        window = tk.Toplevel(self.root)
        window.title("Стартовая партия создана")
        window.configure(bg=colors["bg_dark"])

        container = tk.Frame(
            window,
            bg=colors["bg_panel"],
            highlightbackground=colors["accent_muted"],
            highlightthickness=1,
            bd=0,
            padx=15,
            pady=15
        )
        container.pack(fill='both', expand=True, padx=20, pady=20)

        title = tk.Label(
            container,
            text=f"Партия для сценария '{scenario_label}' создана",
            font=fonts["subtitle"],
            bg=colors["bg_panel"],
            fg=colors["accent_light"]
        )
        title.pack(pady=(0, 10))

        json_label = tk.Label(
            container,
            text="JSON шаблон:",
            font=fonts["text"],
            bg=colors["bg_panel"],
            fg=colors["accent_light"]
        )
        json_label.pack(anchor='w')

        json_box = scrolledtext.ScrolledText(
            container,
            wrap=tk.WORD,
            width=80,
            height=12,
            font=fonts["text"],
            bg=colors["bg_card"],
            fg=colors["text_dark"],
            relief='flat',
            borderwidth=0,
            highlightthickness=0
        )
        json_box.pack(fill='both', expand=True, pady=(4, 12))
        json_box.insert(tk.END, json_text)
        json_box.config(state='disabled')

        compact_label = tk.Label(
            container,
            text="Краткий список:",
            font=fonts["text"],
            bg=colors["bg_panel"],
            fg=colors["accent_light"]
        )
        compact_label.pack(anchor='w')

        compact_box = scrolledtext.ScrolledText(
            container,
            wrap=tk.WORD,
            width=80,
            height=6,
            font=fonts["text"],
            bg=colors["bg_card"],
            fg=colors["text_dark"],
            relief='flat',
            borderwidth=0,
            highlightthickness=0
        )
        compact_box.pack(fill='x', expand=False, pady=(4, 12))
        compact_box.insert(tk.END, "\n".join(compact_lines))
        compact_box.config(state='disabled')

        close_button = tk.Button(
            container,
            text="Закрыть",
            command=window.destroy,
            font=fonts["button"],
            bg=colors["button_primary"],
            fg=colors["button_text"],
            activebackground=colors["accent"],
            activeforeground=colors["text_dark"],
            relief='flat',
            bd=0,
            cursor='hand2',
            highlightthickness=1,
            highlightbackground=colors["accent_muted"],
            padx=12,
            pady=6
        )
        close_button.pack(pady=(0, 5))

    def initialize_world_bible(self):
        """Инициализация или загрузка Библии мира"""
        bible_file = "world_bible.md"
        
        if os.path.exists(bible_file):
            # Загружаем существующую Библию мира
            try:
                with open(bible_file, 'r', encoding='utf-8') as f:
                    self.world_bible = f.read()
                print("📖 Загружена существующая Библия мира")
            except Exception as e:
                print(f"❌ Ошибка при загрузке Библии мира: {e}")
                self.generate_world_bible()
        else:
            # Генерируем новую Библию мира
            print("🌍 Генерируется новая Библия мира...")
            self.generate_world_bible()
    
    def generate_world_bible(self):
        """Генерирует новую Библию мира"""
        try:
            # Случайные элементы для генерации уникального мира
            settings = [
                "Фэнтези с элементами стимпанка",
                "Темное фэнтези с готическими элементами", 
                "Киберпанк с магией",
                "Постапокалиптическое фэнтези",
                "Средневековое фэнтези с политическими интригами",
                "Магический реализм в современном мире",
                "Сказочное фэнтези с элементами хоррора"
            ]
            
            tones = [
                "мрачный и атмосферный",
                "героический и вдохновляющий", 
                "загадочный и мистический",
                "эпический и драматический",
                "интригующий и политический",
                "темный и напряженный",
                "романтичный и приключенческий"
            ]
            
            genres = [
                "приключения с элементами хоррора",
                "политические интриги с магией",
                "исследования древних руин",
                "война между фракциями",
                "мистические расследования",
                "путешествия между мирами",
                "выживание в опасных землях"
            ]
            
            selected_setting = random.choice(settings)
            selected_tone = random.choice(tones)
            selected_genre = random.choice(genres)
            
            world_prompt = f"""Создай подробную Библию мира для D&D кампании в следующем формате:

# БИБЛИЯ МИРА

## СЕТТИНГ
{selected_setting}

## ТОН И СТИЛЬ
Тон кампании: {selected_tone}
Жанровые правила: {selected_genre}

## ВЕЛИКИЕ ТАБУ (что категорически нельзя делать в этом мире)
- [3-4 табу, связанных с магией, религией или социальными нормами]

## СТАРТОВАЯ ЛОКАЦИЯ
- Название и описание места, где начинается приключение
- Ключевые NPC и их роли
- Основные достопримечательности и опасности

## КЛЮЧЕВЫЕ ФРАКЦИИ
- [4-5 основных фракций с их целями, методами и отношениями]

## МИРОВЫЕ КОНСТАНТЫ (никогда не нарушай эти правила!)
1. [Фундаментальный закон мира]
2. [Магическое правило]
3. [Социальная константа]
4. [Природный закон]
5. [Религиозная догма]
6. [Историческая истина]
7. [Космический принцип]

Создай уникальный, интересный мир с четкими правилами и атмосферой. Все должно быть логично связано между собой."""

            response = self.client.chat.completions.create(
                model=self.models["world"],
                messages=[{"role": "user", "content": world_prompt}],
                max_completion_tokens=2000,
                temperature=0.9
            )
            
            self.world_bible = response.choices[0].message.content
            
            # Сохраняем Библию мира в файл
            with open("world_bible.md", 'w', encoding='utf-8') as f:
                f.write(self.world_bible)
            
            print("✅ Библия мира успешно сгенерирована и сохранена")
            
        except Exception as e:
            print(f"❌ Ошибка при генерации Библии мира: {e}")
            self.world_bible = "Ошибка загрузки Библии мира"

    def initialize_story_arc(self):
        """Определяет текущий сюжет: продолжить или начать заново."""
        has_previous_story = os.path.exists(self.story_file)

        if has_previous_story:
            continue_previous = messagebox.askyesno(
                "Режим игры",
                "Продолжить прошлую сессию приключения?\n" \
                "(Да — продолжить, Нет — начать новую историю)"
            )

            if continue_previous:
                self.session_mode = "continue"
                loaded = self.load_story_arc()
                if loaded and self.story_arc and not self.story_arc.startswith("Ошибка"):
                    self.story_status_message = "Продолжаем прошлое приключение. Загляните в 'Сюжет', чтобы освежить план."
                else:
                    self.session_mode = "new"
                    if self.story_arc and not self.story_arc.startswith("Ошибка"):
                        self.story_status_message = "Предыдущий сюжет не найден, создано новое приключение. Ознакомьтесь с 'Сюжетом'."
                    else:
                        detail = f" Причина: {self.last_error_message}" if self.last_error_message else ""
                        self.story_status_message = "Не удалось загрузить прошлый сюжет и создать новый. Попробуйте сгенерировать его вручную через раздел 'Сюжет'." + detail
                return

        # Если нет предыдущей истории или выбран новый старт
        self.session_mode = "new"
        created = self.generate_story_arc()
        if created and self.story_arc and not self.story_arc.startswith("Ошибка"):
            self.story_status_message = "Начинаем новое приключение! Ознакомьтесь с разделом 'Сюжет', чтобы понять направление истории."
        else:
            detail = f" Причина: {self.last_error_message}" if self.last_error_message else ""
            self.story_status_message = "Не удалось сгенерировать сюжет автоматически. Попробуйте снова через меню 'Сюжет'." + detail

    def load_story_arc(self):
        """Загружает сюжет из файла"""
        try:
            with open(self.story_file, 'r', encoding='utf-8') as f:
                self.story_arc = f.read().strip()
            if not self.story_arc:
                raise ValueError("Пустой сюжет")
            print("🗺️ Сюжет кампании загружен")
            self.last_error_message = ""
            self.update_system_prompt()
            return True
        except Exception as e:
            print(f"❌ Ошибка при загрузке сюжета: {e}")
            self.last_error_message = str(e)
            self.story_arc = None
            created = self.generate_story_arc()
            return created

    def generate_story_arc(self) -> bool:
        """Генерирует новый сюжет кампании и сохраняет его.

        Возвращает True при успехе, False при ошибке."""
        try:
            world_context = self.world_bible if self.world_bible else "Мир не определен"
            rules_context = "\n" + yaml.dump(self.game_rules, allow_unicode=True, sort_keys=False) if self.game_rules else ""

            story_prompt = f"""На основе следующей информации создай сюжет для кампании D&D:

Мир:
{world_context}

Правила или особенности кампании:
{rules_context}

Требования к сюжету:
- Дай яркое название кампании и краткий синопсис (3-4 предложения).
- Распиши сюжет минимум на 3 акта с ключевыми событиями, конфликтами и ожидаемым исходом каждого акта.
- Добавь 3-4 ключевых NPC или фракции, чьи цели двигают сюжет вперед.
- Обозначь 3 сюжетных крючка для игроков и 3 возможные развилки/варианта развития.
- Укажи финальную цель кампании и условия ее достижения.
- Пиши компактно, структурировано с подзаголовками и списками.
- Помни, что мастер обязан направлять игроков к кульминациям, сохраняя интригу и атмосферу.
"""

            response = self.client.chat.completions.create(
                model=self.models["story"],
                messages=[{"role": "user", "content": story_prompt}],
                max_completion_tokens=1500,
                temperature=0.85
            )

            self.story_arc = response.choices[0].message.content.strip()

            with open(self.story_file, 'w', encoding='utf-8') as f:
                f.write(self.story_arc)

            print("✅ Сюжет кампании обновлен и сохранен")

            self.last_error_message = ""
            return True

        except Exception as e:
            print(f"❌ Ошибка при генерации сюжета: {e}")
            self.last_error_message = str(e)
            self.story_arc = "Ошибка загрузки сюжета"
            return False

        finally:
            # После любого обновления сюжета пересобираем системный промпт
            self.update_system_prompt()

    def update_system_prompt(self):
        """Обновляет системный промпт(OpenAI) с учетом текущего мира и сюжета"""
        world_context = self.world_bible if self.world_bible else "Библия мира не загружена"
        story_arc_context = self.story_arc if self.story_arc else "Сюжет текущей сессии не загружен"

        self.system_prompt = f"""Ты опытный мастер D&D. Твоя задача - вести игру, создавать атмосферу и помогать игрокам.
        Отвечай на русском языке в роли мастера игры. Будь креативным, но справедливым.
        Если игрок описывает действия своего персонажа, реагируй как мастер и расскажи что происходит.
        Если игрок задает вопросы о правилах или мире, отвечай как знающий мастер.
        Ты обязан строго следовать сюжету текущей сессии и мягко направлять игроков к его ключевым событиям, сохраняя свободу выбора.

        ПРАВИЛА ИГРЫ:
        - Всегда бросай кости за кадром и сообщай готовые результаты
        - Используй шкалу сложностей: Тривиальная(5), Легкая(10), Средняя(15), Сложная(20), Очень сложная(25), Почти невозможная(30)
        - Для проверок характеристик используй d20 + модификатор характеристики
        - Для атак используй d20 + бонус атаки против Класса Брони (AC)
        - Критический удар на 20, критический промах на 1
        - Длина ответов: 50-200 слов, предпочтительно 100 слов

        ВАЖНО: Строго следуй правилам и константам мира из Библии мира:
        {world_context}

        ТЕКУЩИЙ СЮЖЕТ КАМПАНИИ (следуй ему без отклонений, направляй игроков к кульминациям и финалу):
        {story_arc_context}

        Никогда не нарушай установленные константы мира и следуй заданному тону и стилю."""

    def detect_and_roll_dice(self, user_input: str) -> str:
        """Определяет нужны ли броски костей и выполняет их"""
        dice_results = []
        
        # Список ключевых слов для автоматических бросков
        auto_roll_keywords = {
            'атака': ('d20', 0),  # Базовая атака
            'урон': ('d8', 0),    # Базовый урон меча
            'проверка': ('d20', 0),  # Проверка характеристики
            'спасбросок': ('d20', 0),  # Спасбросок
            'инициатива': ('d20', 0),  # Инициатива
            'скрытность': ('d20', 0),  # Проверка скрытности
            'восприятие': ('d20', 0),  # Проверка восприятия
            'магия': ('d20', 0),  # Проверка магии
            'убеждение': ('d20', 0),  # Проверка убеждения
            'запугивание': ('d20', 0),  # Проверка запугивания
            'атлетика': ('d20', 0),  # Проверка атлетики
            'акробатика': ('d20', 0),  # Проверка акробатики
        }
        
        # Проверяем, есть ли в тексте ключевые слова для бросков
        for keyword, (dice_type, modifier) in auto_roll_keywords.items():
            if keyword in user_input.lower():
                result = dice_roller.roll_dice(f"{dice_type}+{modifier}")
                dice_results.append(dice_roller.format_roll_result(result))
        
        # Проверяем явные команды бросков (например "бросаю d20", "кидаю кости")
        dice_patterns = [
            r'бросаю?\s+(d\d+)',
            r'кидаю?\s+(d\d+)',
            r'бросок\s+(d\d+)',
            r'(\d*d\d+\+?\d*)',
        ]
        
        for pattern in dice_patterns:
            matches = re.findall(pattern, user_input.lower())
            for match in matches:
                if isinstance(match, tuple):
                    match = match[0]
                result = dice_roller.roll_dice(match)
                dice_results.append(dice_roller.format_roll_result(result))
        
        return dice_results
    
    def setup_ui(self):
        """Настройка пользовательского интерфейса"""
        colors = self.theme
        fonts = self.fonts

        # Заголовок
        title_frame = tk.Frame(
            self.root,
            bg=colors["bg_dark"],
            pady=10
        )
        title_frame.pack(fill='x', padx=20, pady=(10, 0))

        title_label = tk.Label(
            title_frame,
            text="🎲 Добро пожаловать в D&D с AI мастером! 🎲",
            font=fonts["title"],
            bg=colors["bg_dark"],
            fg=colors["accent_light"]
        )
        title_label.pack()

        subtitle_label = tk.Label(
            title_frame,
            text="Приготовьтесь к приключению: описывайте действия, а мастер поведает, что скрывают тени мира.",
            font=fonts["text"],
            bg=colors["bg_dark"],
            fg=colors["text_muted"]
        )
        subtitle_label.pack()

        # Область истории чата
        chat_frame = tk.Frame(
            self.root,
            bg=colors["bg_panel"],
            highlightbackground=colors["accent_muted"],
            highlightthickness=1,
            bd=0,
            padx=10,
            pady=10
        )
        chat_frame.pack(fill='both', expand=True, padx=20, pady=15)

        chat_label = tk.Label(
            chat_frame,
            text="История приключения:",
            font=fonts["subtitle"],
            bg=colors["bg_panel"],
            fg=colors["accent_light"]
        )
        chat_label.pack(anchor='w', padx=5, pady=(0, 4))

        # Текстовое поле с прокруткой для истории
        self.chat_display = scrolledtext.ScrolledText(
            chat_frame,
            wrap=tk.WORD,
            width=70,
            height=20,
            font=fonts["text"],
            bg=colors["bg_card"],
            fg=colors["text_dark"],
            state='disabled',
            relief='flat',
            borderwidth=0,
            highlightthickness=0,
            insertbackground=colors["text_dark"],
            selectbackground=colors["accent"],
            selectforeground=colors["text_dark"],
            padx=10,
            pady=10
        )
        try:
            self.chat_display.config(disabledbackground=colors["bg_card"], disabledforeground=colors["text_dark"])
        except tk.TclError:
            pass
        self.chat_display.pack(fill='both', expand=True, padx=5, pady=5)
        self.chat_display.tag_configure("speaker_master", foreground=colors["accent"], font=fonts["button"])
        self.chat_display.tag_configure("speaker_player", foreground=colors["button_primary"], font=fonts["button"])
        self.chat_display.tag_configure("speaker_dice", foreground=colors["dice_highlight"], font=fonts["button"])
        self.chat_display.tag_configure("speaker_other", foreground=colors["text_dark"], font=fonts["button"])
        self.chat_display.tag_configure("message_body", foreground=colors["text_dark"], font=fonts["text"])

        # Область ввода
        input_frame = tk.Frame(
            self.root,
            bg=colors["bg_panel"],
            highlightbackground=colors["accent_muted"],
            highlightthickness=1,
            bd=0,
            padx=10,
            pady=10
        )
        input_frame.pack(fill='x', padx=20, pady=(0, 20))

        input_label = tk.Label(
            input_frame,
            text="Ваше действие:",
            font=fonts["subtitle"],
            bg=colors["bg_panel"],
            fg=colors["accent_light"]
        )
        input_label.pack(anchor='w', padx=5, pady=(0, 6))

        # Поле ввода и кнопки
        button_frame = tk.Frame(
            input_frame,
            bg=colors["bg_panel"]
        )
        button_frame.pack(fill='x', padx=5, pady=5)

        self.challenge_result_var = tk.StringVar(value="")

        self.input_text = tk.Text(
            button_frame,
            height=3,
            wrap=tk.WORD,
            font=fonts["text"],
            bg=colors["bg_input"],
            fg=colors["text_dark"],
            insertbackground=colors["text_dark"],
            relief='flat',
            borderwidth=0,
            highlightthickness=1,
            highlightbackground=colors["accent_muted"],
            highlightcolor=colors["accent"],
            padx=8,
            pady=6
        )
        self.input_text.pack(side='left', fill='both', expand=True, padx=(0, 5))

        # Кнопки
        buttons_frame = tk.Frame(button_frame, bg=colors["bg_panel"])
        buttons_frame.pack(side='right', fill='y')

        self.send_button = tk.Button(
            buttons_frame,
            text="Отправить",
            command=self.send_message,
            font=fonts["button"],
            bg=colors["button_primary"],
            fg=colors["button_text"],
            activebackground=colors["accent"],
            activeforeground=colors["text_dark"],
            relief='flat',
            bd=0,
            width=12,
            cursor='hand2',
            highlightthickness=1,
            highlightbackground=colors["accent_muted"]
        )
        self.send_button.pack(pady=2)

        self.world_button = tk.Button(
            buttons_frame,
            text="Мир",
            command=self.show_world_bible,
            font=fonts["button"],
            bg=colors["button_secondary"],
            fg=colors["button_text"],
            activebackground=colors["accent"],
            activeforeground=colors["text_dark"],
            relief='flat',
            bd=0,
            width=12,
            cursor='hand2',
            highlightthickness=1,
            highlightbackground=colors["accent_muted"]
        )
        self.world_button.pack(pady=2)

        self.story_button = tk.Button(
            buttons_frame,
            text="Сюжет",
            command=self.show_story_arc,
            font=fonts["button"],
            bg=colors["accent_light"],
            fg=colors["text_dark"],
            activebackground=colors["accent"],
            activeforeground=colors["text_dark"],
            relief='flat',
            bd=0,
            width=12,
            cursor='hand2',
            highlightthickness=1,
            highlightbackground=colors["accent_muted"]
        )
        self.story_button.pack(pady=2)

        self.dice_button = tk.Button(
            buttons_frame,
            text="Кости",
            command=self.show_dice_roller,
            font=fonts["button"],
            bg=colors["accent"],
            fg=colors["text_dark"],
            activebackground=colors["accent_light"],
            activeforeground=colors["text_dark"],
            relief='flat',
            bd=0,
            width=12,
            cursor='hand2',
            highlightthickness=1,
            highlightbackground=colors["accent_muted"]
        )
        self.dice_button.pack(pady=2)

        self.challenge_button = tk.Button(
            buttons_frame,
            text="Проверка",
            command=self.show_dice_challenge_dialog,
            font=fonts["button"],
            bg=colors["accent"],
            fg=colors["text_dark"],
            activebackground=colors["accent_light"],
            activeforeground=colors["text_dark"],
            relief='flat',
            bd=0,
            width=12,
            cursor='hand2',
            highlightthickness=1,
            highlightbackground=colors["accent_muted"]
        )
        self.challenge_button.pack(pady=2)

        self.exit_button = tk.Button(
            buttons_frame,
            text="Выход",
            command=self.exit_app,
            font=fonts["button"],
            bg=colors["button_danger"],
            fg=colors["button_text"],
            activebackground="#a42822",
            activeforeground=colors["button_text"],
            relief='flat',
            bd=0,
            width=12,
            cursor='hand2',
            highlightthickness=1,
            highlightbackground=colors["accent_muted"]
        )
        self.exit_button.pack(pady=2)
        
        # Привязываем Enter для отправки сообщения
        self.input_text.bind('<Control-Return>', lambda e: self.send_message())

        self.challenge_frame = tk.Frame(
            input_frame,
            bg=colors["bg_panel"],
            highlightbackground=colors["accent_muted"],
            highlightthickness=1,
            bd=0,
            padx=12,
            pady=12,
        )
        self.challenge_frame.pack(fill='x', padx=5, pady=(8, 0))

        header = tk.Label(
            self.challenge_frame,
            text="Активная проверка:",
            font=fonts["subtitle"],
            bg=colors["bg_panel"],
            fg=colors["accent_light"],
            anchor='w',
        )
        header.pack(anchor='w')

        self.challenge_desc_label = tk.Label(
            self.challenge_frame,
            textvariable=self.challenge_desc_var,
            font=fonts["text"],
            bg=colors["bg_panel"],
            fg=colors["text_light"],
            justify='left',
            wraplength=640,
        )
        self.challenge_desc_label.pack(anchor='w', pady=(4, 2))

        self.challenge_target_label = tk.Label(
            self.challenge_frame,
            textvariable=self.challenge_target_var,
            font=fonts["text"],
            bg=colors["bg_panel"],
            fg=colors["accent_light"],
            justify='left',
            wraplength=640,
        )
        self.challenge_target_label.pack(anchor='w', pady=(0, 4))

        self.challenge_hint_label = tk.Label(
            self.challenge_frame,
            textvariable=self.challenge_hint_var,
            font=fonts["text"],
            bg=colors["bg_panel"],
            fg=colors["text_muted"],
            justify='left',
            wraplength=640,
        )
        self.challenge_hint_label.pack(anchor='w', pady=(0, 6))

        entry_wrapper = tk.Frame(self.challenge_frame, bg=colors["bg_panel"])
        entry_wrapper.pack(fill='x', pady=(4, 4))

        entry_label = tk.Label(
            entry_wrapper,
            text="Введи итог броска (с учётом модификаторов):",
            font=fonts["text"],
            bg=colors["bg_panel"],
            fg=colors["accent_light"],
        )
        entry_label.pack(anchor='w')

        self.challenge_result_entry = tk.Entry(
            entry_wrapper,
            textvariable=self.challenge_result_var,
            font=fonts["text"],
            bg=colors["bg_input"],
            fg=colors["text_dark"],
            insertbackground=colors["text_dark"],
            relief='flat',
            highlightthickness=1,
            highlightbackground=colors["accent_muted"],
            highlightcolor=colors["accent"],
        )
        self.challenge_result_entry.pack(fill='x', pady=(4, 0))

        buttons_row = tk.Frame(self.challenge_frame, bg=colors["bg_panel"])
        buttons_row.pack(fill='x', pady=(8, 0))

        self.challenge_submit_button = tk.Button(
            buttons_row,
            text="Отправить результат",
            command=self._submit_challenge_result,
            font=fonts["button"],
            bg=colors["button_primary"],
            fg=colors["button_text"],
            activebackground=colors["accent"],
            activeforeground=colors["text_dark"],
            relief='flat',
            bd=0,
            cursor='hand2',
            highlightthickness=1,
            highlightbackground=colors["accent_muted"],
        )
        self.challenge_submit_button.pack(side='left')

        self.challenge_cancel_button = tk.Button(
            buttons_row,
            text="Отменить проверку",
            command=self._cancel_active_challenge,
            font=fonts["button"],
            bg=colors["button_secondary"],
            fg=colors["button_text"],
            activebackground=colors["accent"],
            activeforeground=colors["text_dark"],
            relief='flat',
            bd=0,
            cursor='hand2',
            highlightthickness=1,
            highlightbackground=colors["accent_muted"],
        )
        self.challenge_cancel_button.pack(side='right')

        self.challenge_frame.pack_forget()

        # Приветственное сообщение
        welcome_message = (
            "Добро пожаловать в мир D&D! Я ваш мастер игры. Мир уже создан и готов к приключениям. "
            "Нажмите кнопку 'Мир', чтобы изучить Библию мира, и 'Сюжет' — чтобы увидеть план кампании. "
        )
        if self.story_status_message:
            welcome_message += self.story_status_message
        self.add_to_chat("🎭 Мастер", welcome_message)
        
    def add_to_chat(self, sender, message):
        """Добавить сообщение в чат"""
        if "Мастер" in sender:
            speaker_tag = "speaker_master"
        elif "Игрок" in sender:
            speaker_tag = "speaker_player"
        elif "Бросок" in sender:
            speaker_tag = "speaker_dice"
        else:
            speaker_tag = "speaker_other"

        self.chat_display.config(state='normal')
        self.chat_display.insert(tk.END, f"{sender}: ", speaker_tag)
        self.chat_display.insert(tk.END, f"{message}\n\n", "message_body")
        self.chat_display.config(state='disabled')
        self.chat_display.see(tk.END)
        
    def send_message(self):
        """Отправить сообщение мастеру"""
        user_input = self.input_text.get("1.0", tk.END).strip()
        
        if not user_input:
            return
            
        # Очищаем поле ввода
        self.input_text.delete("1.0", tk.END)
        
        # Добавляем сообщение игрока в чат
        self.add_to_chat("👤 Игрок", user_input)
        
        # Проверяем и выполняем броски костей
        dice_results = self.detect_and_roll_dice(user_input)
        if dice_results:
            for result in dice_results:
                self.add_to_chat("🎲 Бросок", result)
        
        # Отключаем кнопку отправки во время обработки
        self.send_button.config(state='disabled', text="Думает...")
        
        # Запускаем обработку в отдельном потоке
        thread = threading.Thread(target=self.process_message, args=(user_input,))
        thread.daemon = True
        thread.start()
        
    def process_message(self, user_input):
        """Обработать сообщение в отдельном потоке"""
        try:
            master_response = self.get_master_response(user_input)
            
            # Обновляем UI в главном потоке
            self.root.after(0, self.display_master_response, master_response)
            
        except Exception as e:
            error_msg = f"❌ Ошибка при обращении к OpenAI: {str(e)}"
            self.root.after(0, self.display_master_response, error_msg)
            
    def display_master_response(self, response):
        """Отобразить ответ мастера"""
        self.add_to_chat("🎭 Мастер", response)
        
        # Включаем кнопку отправки обратно
        self.send_button.config(state='normal', text="Отправить")
        
    def get_master_response(self, user_input):
        """Получить ответ от мастера через OpenAI API"""
        try:
            # Добавляем пользовательский ввод в историю
            self.conversation_history.append({"role": "user", "content": user_input})
            
            # Формируем сообщения для API
            messages = [{"role": "system", "content": self.system_prompt}]
            messages.extend(self.conversation_history[-10:])  # Ограничиваем историю последними 10 сообщениями
            
            # Отправляем запрос к OpenAI
            response = self.client.chat.completions.create(
                model=self.models["master"],
                messages=messages,
                max_completion_tokens=500,
                temperature=0.8
            )
            
            master_response = response.choices[0].message.content
            
            # Добавляем ответ мастера в историю
            self.conversation_history.append({"role": "assistant", "content": master_response})
            
            return master_response
            
        except Exception as e:
            return f"❌ Ошибка при обращении к OpenAI: {str(e)}"
    
    def show_world_bible(self):
        """Показать Библию мира в отдельном окне"""
        if not self.world_bible:
            messagebox.showwarning("Предупреждение", "Библия мира не загружена")
            return
            
        colors = self.theme
        fonts = self.fonts

        bible_window = tk.Toplevel(self.root)
        bible_window.title("📖 Библия мира")
        bible_window.geometry("900x700")
        bible_window.minsize(700, 500)
        bible_window.configure(bg=colors["bg_dark"])

        container = tk.Frame(
            bible_window,
            bg=colors["bg_panel"],
            highlightbackground=colors["accent_muted"],
            highlightthickness=1,
            bd=0,
            padx=15,
            pady=15
        )
        container.pack(fill='both', expand=True, padx=20, pady=20)

        title_label = tk.Label(
            container,
            text="📖 Библия мира",
            font=fonts["title"],
            bg=colors["bg_panel"],
            fg=colors["accent_light"]
        )
        title_label.pack(pady=(0, 12))

        bible_text = scrolledtext.ScrolledText(
            container,
            wrap=tk.WORD,
            width=100,
            height=35,
            font=fonts["text"],
            bg=colors["bg_card"],
            fg=colors["text_dark"],
            state='disabled',
            relief='flat',
            borderwidth=0,
            highlightthickness=0,
            insertbackground=colors["text_dark"],
            selectbackground=colors["accent"],
            selectforeground=colors["text_dark"],
            padx=12,
            pady=12
        )
        try:
            bible_text.config(disabledbackground=colors["bg_card"], disabledforeground=colors["text_dark"])
        except tk.TclError:
            pass
        bible_text.pack(fill='both', expand=True, padx=5, pady=5)

        bible_text.config(state='normal')
        bible_text.insert(tk.END, self.world_bible)
        bible_text.config(state='disabled')

        close_button = tk.Button(
            container,
            text="Закрыть",
            command=bible_window.destroy,
            font=fonts["button"],
            bg=colors["button_danger"],
            fg=colors["button_text"],
            activebackground="#a42822",
            activeforeground=colors["button_text"],
            relief='flat',
            bd=0,
            cursor='hand2',
            highlightthickness=1,
            highlightbackground=colors["accent_muted"],
            padx=14,
            pady=6
        )
        close_button.pack(pady=10)

    def show_story_arc(self):
        """Показывает текущий сюжет кампании и позволяет обновить его"""
        colors = self.theme
        fonts = self.fonts

        story_window = tk.Toplevel(self.root)
        story_window.title("🗺️ Сюжет кампании")
        story_window.geometry("800x600")
        story_window.minsize(600, 450)
        story_window.configure(bg=colors["bg_dark"])

        container = tk.Frame(
            story_window,
            bg=colors["bg_panel"],
            highlightbackground=colors["accent_muted"],
            highlightthickness=1,
            bd=0,
            padx=15,
            pady=15
        )
        container.pack(fill='both', expand=True, padx=20, pady=20)

        title_label = tk.Label(
            container,
            text="🗺️ План кампании",
            font=fonts["title"],
            bg=colors["bg_panel"],
            fg=colors["accent_light"]
        )
        title_label.pack(pady=(0, 12))

        story_text = scrolledtext.ScrolledText(
            container,
            wrap=tk.WORD,
            width=90,
            height=30,
            font=fonts["text"],
            bg=colors["bg_card"],
            fg=colors["text_dark"],
            state='normal',
            relief='flat',
            borderwidth=0,
            highlightthickness=0,
            insertbackground=colors["text_dark"],
            selectbackground=colors["accent"],
            selectforeground=colors["text_dark"],
            padx=12,
            pady=12
        )
        story_text.pack(fill='both', expand=True, padx=5, pady=5)

        if self.story_arc and not self.story_arc.startswith("Ошибка"):
            story_content = self.story_arc
            story_state = 'disabled'
        else:
            story_content = "Сюжет не загружен. Используйте кнопку ниже, чтобы сгенерировать новый."
            story_state = 'normal'

        story_text.insert(tk.END, story_content)
        story_text.config(state=story_state)
        try:
            story_text.config(disabledbackground=colors["bg_card"], disabledforeground=colors["text_dark"])
        except tk.TclError:
            pass

        buttons_bar = tk.Frame(container, bg=colors["bg_panel"])
        buttons_bar.pack(fill='x', pady=(12, 0))

        def regenerate_story():
            if not messagebox.askyesno(
                "Новый сюжет",
                "Сгенерировать новый сюжет кампании? Текущий план будет перезаписан."
            ):
                return

            created = self.generate_story_arc()
            if created and self.story_arc and not self.story_arc.startswith("Ошибка"):
                story_text.config(state='normal')
                story_text.delete("1.0", tk.END)
                story_text.insert(tk.END, self.story_arc)
                story_text.config(state='disabled')
                messagebox.showinfo("Сюжет обновлен", "Создан новый сюжет кампании. Ведущий будет следовать ему.")
                self.session_mode = "new"
                self.story_status_message = "Сюжет обновлен. Ознакомьтесь с разделом 'Сюжет', чтобы увидеть новые детали."
                self.add_to_chat("🎭 Мастер", "Сюжет кампании только что обновился. Следуем новому плану приключения!")
            else:
                story_text.config(state='normal')
                story_text.delete("1.0", tk.END)
                failure_text = "Не удалось создать сюжет. Повторите попытку позже."
                if self.last_error_message:
                    failure_text += f"\n\nПричина: {self.last_error_message}"
                story_text.insert(tk.END, failure_text)
                story_text.config(state='disabled')
                message = "Не удалось создать сюжет. Проверьте подключение к сети или попробуйте позже."
                if self.last_error_message:
                    message += f"\n\nПодробности: {self.last_error_message}"
                messagebox.showerror("Ошибка", message)
                self.story_status_message = "Сюжет недоступен. Повторите генерацию через раздел 'Сюжет'."
                self.add_to_chat("🎭 Мастер", "Не удалось обновить сюжет кампании. Попробуйте снова или проверьте соединение.")

        regenerate_button = tk.Button(
            buttons_bar,
            text="Сгенерировать новый сюжет",
            command=regenerate_story,
            font=fonts["button"],
            bg=colors["button_primary"],
            fg=colors["button_text"],
            activebackground=colors["accent"],
            activeforeground=colors["text_dark"],
            relief='flat',
            bd=0,
            cursor='hand2',
            highlightthickness=1,
            highlightbackground=colors["accent_muted"],
            padx=12,
            pady=6
        )
        regenerate_button.pack(side='left')

        close_button = tk.Button(
            buttons_bar,
            text="Закрыть",
            command=story_window.destroy,
            font=fonts["button"],
            bg=colors["button_danger"],
            fg=colors["button_text"],
            activebackground="#a42822",
            activeforeground=colors["button_text"],
            relief='flat',
            bd=0,
            cursor='hand2',
            highlightthickness=1,
            highlightbackground=colors["accent_muted"],
            padx=12,
            pady=6
        )
        close_button.pack(side='right')

    def show_dice_roller(self):
        """Показать окно броска костей"""
        colors = self.theme
        fonts = self.fonts

        dice_window = tk.Toplevel(self.root)
        dice_window.title("🎲 Бросок костей")
        dice_window.geometry("500x400")
        dice_window.minsize(420, 360)
        dice_window.configure(bg=colors["bg_dark"])

        container = tk.Frame(
            dice_window,
            bg=colors["bg_panel"],
            highlightbackground=colors["accent_muted"],
            highlightthickness=1,
            bd=0,
            padx=15,
            pady=15
        )
        container.pack(fill='both', expand=True, padx=20, pady=20)

        title_label = tk.Label(
            container,
            text="🎲 Бросок костей",
            font=fonts["title"],
            bg=colors["bg_panel"],
            fg=colors["accent_light"]
        )
        title_label.pack(pady=(0, 12))

        input_frame = tk.Frame(container, bg=colors["bg_panel"])
        input_frame.pack(fill='x', padx=5, pady=10)

        tk.Label(
            input_frame,
            text="Введите бросок (например: d20, 2d6+3):",
            font=fonts["text"],
            bg=colors["bg_panel"],
            fg=colors["accent_light"]
        ).pack(anchor='w')

        dice_input = tk.Entry(
            input_frame,
            font=fonts["text"],
            width=20,
            bg=colors["bg_input"],
            fg=colors["text_dark"],
            insertbackground=colors["text_dark"],
            relief='flat',
            highlightthickness=1,
            highlightbackground=colors["accent_muted"],
            highlightcolor=colors["accent"]
        )
        dice_input.pack(side='left', padx=(0, 10), pady=(6, 0))

        roll_button = tk.Button(
            input_frame,
            text="Бросить",
            command=lambda: self.roll_dice_from_input(dice_input, result_text),
            font=fonts["button"],
            bg=colors["button_primary"],
            fg=colors["button_text"],
            activebackground=colors["accent"],
            activeforeground=colors["text_dark"],
            relief='flat',
            bd=0,
            cursor='hand2',
            highlightthickness=1,
            highlightbackground=colors["accent_muted"],
            padx=12,
            pady=4
        )
        roll_button.pack(side='left', pady=(6, 0))

        quick_frame = tk.Frame(container, bg=colors["bg_panel"])
        quick_frame.pack(fill='x', padx=5, pady=5)

        tk.Label(
            quick_frame,
            text="Быстрые броски:",
            font=fonts["text"],
            bg=colors["bg_panel"],
            fg=colors["accent_light"]
        ).pack(anchor='w')

        quick_buttons_frame = tk.Frame(quick_frame, bg=colors["bg_panel"])
        quick_buttons_frame.pack(fill='x', pady=5)

        quick_dice = ['d20', 'd12', 'd10', 'd8', 'd6', 'd4']
        for dice in quick_dice:
            btn = tk.Button(
                quick_buttons_frame,
                text=dice,
                command=lambda d=dice: self.quick_roll(d, result_text),
                font=fonts["text"],
                bg=colors["accent"],
                fg=colors["text_dark"],
                activebackground=colors["accent_light"],
                activeforeground=colors["text_dark"],
                relief='flat',
                bd=0,
                width=6,
                cursor='hand2',
                highlightthickness=1,
                highlightbackground=colors["accent_muted"]
            )
            btn.pack(side='left', padx=3, pady=2)

        result_text = scrolledtext.ScrolledText(
            container,
            wrap=tk.WORD,
            width=50,
            height=15,
            font=fonts["text"],
            bg=colors["bg_card"],
            fg=colors["text_dark"],
            state='disabled',
            relief='flat',
            borderwidth=0,
            highlightthickness=0,
            insertbackground=colors["text_dark"],
            selectbackground=colors["accent"],
            selectforeground=colors["text_dark"],
            padx=10,
            pady=10
        )
        try:
            result_text.config(disabledbackground=colors["bg_card"], disabledforeground=colors["text_dark"])
        except tk.TclError:
            pass
        result_text.pack(fill='both', expand=True, padx=5, pady=10)

        close_button = tk.Button(
            container,
            text="Закрыть",
            command=dice_window.destroy,
            font=fonts["button"],
            bg=colors["button_danger"],
            fg=colors["button_text"],
            activebackground="#a42822",
            activeforeground=colors["button_text"],
            relief='flat',
            bd=0,
            cursor='hand2',
            highlightthickness=1,
            highlightbackground=colors["accent_muted"],
            padx=14,
            pady=6
        )
        close_button.pack(pady=10)

    def show_dice_challenge_dialog(self) -> None:
        """Запускает окно подготовки проверки для ведущего."""
        if self.active_dice_challenge:
            messagebox.showinfo(
                "Проверка уже идёт",
                "Сначала завершите текущую проверку или отмените её, прежде чем создавать новую.",
            )
            return

        scenario_label = self.current_scenario or "текущий сценарий"
        dialog = DiceChallengeDialog(
            self.root,
            theme=self.theme,
            fonts=self.fonts,
            scenario_label=scenario_label,
        )
        result = dialog.show()
        if not result:
            return

        self._activate_dice_challenge(result)

    def _activate_dice_challenge(self, data: Dict[str, object]) -> None:
        """Включает панель проверки и объявляет её игрокам."""

        title = str(data.get("title", "Проверка"))
        description = str(data.get("description", ""))
        dice = str(data.get("dice", "d20")).lower()
        dc = int(data.get("dc", 10))
        skill = str(data.get("skill", "")).strip()
        bonus_hint = str(data.get("bonus_hint", "")).strip()
        success_note = str(data.get("success", "")).strip()
        failure_note = str(data.get("failure", "")).strip()

        summary_parts = [
            f"Чтобы продвинуть сцену \"{title}\" требуется бросок {dice.upper()}.",
            description.strip() or "Опишите, как герой выполняет задуманное действие.",
        ]
        if skill:
            summary_parts.append(
                f"Используется навык или характеристика: {skill}."
            )
        if bonus_hint:
            summary_parts.append(
                f"Подсказка для броска: {bonus_hint}."
            )
        summary_parts.append(
            f"Нужно выбросить {dc} или больше. После броска введите итог в форму под чатом."
        )

        announcement = "\n".join(summary_parts)
        self.add_to_chat("🎭 Мастер", announcement)
        self.conversation_history.append({"role": "assistant", "content": announcement})

        self.challenge_desc_var.set(announcement)
        target_line = f"Цель проверки: {dice.upper()} ≥ {dc}."
        self.challenge_target_var.set(target_line)

        hint_lines: List[str] = []
        if success_note:
            hint_lines.append(f"При успехе: {success_note}")
        if failure_note:
            hint_lines.append(f"При провале: {failure_note}")
        if not hint_lines:
            hint_lines.append(
                "Укажи итог с учётом модификаторов. Если сомневаешься, сложи бросок d20 и бонус навыка."
            )
        else:
            hint_lines.append(
                "Сообщи итоговый результат — мастер использует его, чтобы описать исход."
            )
        self.challenge_hint_var.set("\n".join(hint_lines))

        self.challenge_result_var.set("")
        self.challenge_result_entry.delete(0, tk.END)
        self.challenge_frame.pack(fill='x', padx=5, pady=(8, 0))
        self.challenge_button.config(state='disabled')
        self.challenge_submit_button.config(state='normal', text="Отправить результат")
        self.challenge_cancel_button.config(state='normal')
        self.challenge_result_entry.focus_set()

        data["dc"] = dc
        data["dice"] = dice
        self.active_dice_challenge = data

    def _cancel_active_challenge(self) -> None:
        """Сбрасывает текущую проверку."""
        if not self.active_dice_challenge:
            self._reset_challenge_ui()
            return

        confirm = messagebox.askyesno(
            "Отмена проверки",
            "Отменить текущую проверку без броска?",
        )
        if not confirm:
            return

        self.add_to_chat(
            "🎭 Мастер",
            "Проверка отменена — сцена продолжается без броска.",
        )
        self.conversation_history.append(
            {
                "role": "assistant",
                "content": "Проверка отменена мастером без броска.",
            }
        )
        self._reset_challenge_ui()

    def _reset_challenge_ui(self) -> None:
        self.active_dice_challenge = None
        self.challenge_desc_var.set("")
        self.challenge_target_var.set("")
        self.challenge_hint_var.set("")
        self.challenge_result_var.set("")
        self.challenge_frame.pack_forget()
        self.challenge_button.config(state='normal')
        self.challenge_submit_button.config(state='normal', text="Отправить результат")
        self.challenge_cancel_button.config(state='normal')

    def _submit_challenge_result(self) -> None:
        if not self.active_dice_challenge:
            messagebox.showinfo(
                "Нет проверки",
                "Сначала создайте проверку, чтобы ввести результат броска.",
            )
            return

        raw_value = self.challenge_result_var.get().strip()
        if not raw_value:
            messagebox.showwarning(
                "Результат броска",
                "Введите итог броска, например 17 или 14+3.",
            )
            return

        total = self._parse_roll_total(raw_value)
        if total is None:
            messagebox.showwarning(
                "Результат броска",
                "Используйте только числа и +/-. Пример: 15 или 12+4.",
            )
            return

        title = str(self.active_dice_challenge.get("title", "Проверка"))

        self.add_to_chat(
            "🎲 Бросок",
            f"Игрок сообщает итог {total} ({raw_value}) для проверки \"{title}\".",
        )

        prompt = self._build_challenge_prompt(total)

        self.challenge_submit_button.config(state='disabled', text="Ждём рассказ...")
        self.challenge_cancel_button.config(state='disabled')

        thread = threading.Thread(
            target=self._resolve_challenge_thread,
            args=(prompt, total),
        )
        thread.daemon = True
        thread.start()

    def _build_challenge_prompt(self, total: int) -> str:
        challenge = self.active_dice_challenge or {}
        title = str(challenge.get("title", "Проверка"))
        description = str(challenge.get("description", ""))
        dice = str(challenge.get("dice", "d20")).upper()
        dc = int(challenge.get("dc", 10))
        skill = str(challenge.get("skill", "")).strip()
        success_note = str(challenge.get("success", "")).strip()
        failure_note = str(challenge.get("failure", "")).strip()
        bonus_hint = str(challenge.get("bonus_hint", "")).strip()

        lines = [
            f"Игроки выполняют проверку \"{title}\".",
            f"Сцена: {description.strip() or 'Мастер описал проверку без подробностей.'}",
            f"Требуемый бросок: {dice} против сложности {dc}.",
            f"Итог игрока: {total}.",
        ]
        if skill:
            lines.append(f"Задействованный навык/характеристика: {skill}.")
        if bonus_hint:
            lines.append(f"Игрок учитывает подсказку: {bonus_hint}.")

        if total >= dc:
            outcome_hint = "Результат равен или превышает сложность — это успех."
            if success_note:
                outcome_hint += f" Учти пожелание мастера: {success_note}."
        else:
            outcome_hint = "Результат ниже сложности — проверка провалена."
            if failure_note:
                outcome_hint += f" Учти пожелание мастера: {failure_note}."
        lines.append(outcome_hint)
        lines.append(
            "Опиши развитие сцены, укажи, как успех или провал влияет на сюжет, и дай игрокам понятный следующий шаг."
        )

        return "\n".join(lines)

    def _resolve_challenge_thread(self, prompt: str, total: int) -> None:
        try:
            response = self.get_master_response(prompt)
        except Exception as error:
            response = f"❌ Ошибка при обработке проверки: {error}"

        self.root.after(
            0,
            lambda: self._finalize_challenge(response, total),
        )

    def _finalize_challenge(self, response: str, total: int) -> None:
        dc = int(self.active_dice_challenge.get("dc", 10)) if self.active_dice_challenge else 10
        dice = str(self.active_dice_challenge.get("dice", "d20")).upper() if self.active_dice_challenge else "D20"
        title = str(self.active_dice_challenge.get("title", "Проверка")) if self.active_dice_challenge else "Проверка"
        skill = str(self.active_dice_challenge.get("skill", "")).strip() if self.active_dice_challenge else ""

        if response.startswith("❌"):
            self.add_to_chat("⚠️ Система", response)
            self.challenge_submit_button.config(state='normal', text="Отправить результат")
            self.challenge_cancel_button.config(state='normal')
            self.challenge_hint_var.set(
                "Не удалось получить ответ мастера. Попробуйте снова отправить результат или отмените проверку."
            )
            return

        recap_lines = [
            f"Результат проверки \"{title}\": {total} против сложности {dc} (бросок {dice}).",
        ]
        if skill:
            recap_lines.append(f"Навык/характеристика: {skill}.")
        recap_text = " ".join(recap_lines)
        self.add_to_chat("🎲 Бросок", recap_text)

        self.add_to_chat("🎭 Мастер", response)

        self._reset_challenge_ui()

    def _parse_roll_total(self, raw: str) -> Optional[int]:
        cleaned = raw.replace(" ", "")
        if not cleaned:
            return None
        if not re.fullmatch(r'[+-]?\d+(?:[+-]\d+)*', cleaned):
            return None
        total = 0
        for match in re.finditer(r'[+-]?\d+', cleaned):
            total += int(match.group())
        return total
    
    def roll_dice_from_input(self, input_widget, result_widget):
        """Бросить кости из поля ввода"""
        dice_string = input_widget.get().strip()
        if not dice_string:
            return
        
        result = dice_roller.roll_dice(dice_string)
        formatted_result = dice_roller.format_roll_result(result)
        
        result_widget.config(state='normal')
        result_widget.insert(tk.END, f"{formatted_result}\n")
        result_widget.config(state='disabled')
        result_widget.see(tk.END)
        
        # Добавляем результат в основной чат
        self.add_to_chat("🎲 Бросок", formatted_result)
    
    def quick_roll(self, dice_string, result_widget):
        """Быстрый бросок костей"""
        result = dice_roller.roll_dice(dice_string)
        formatted_result = dice_roller.format_roll_result(result)
        
        result_widget.config(state='normal')
        result_widget.insert(tk.END, f"{formatted_result}\n")
        result_widget.config(state='disabled')
        result_widget.see(tk.END)
        
        # Добавляем результат в основной чат
        self.add_to_chat("🎲 Бросок", formatted_result)
    
    def exit_app(self):
        """Выход из приложения"""
        if messagebox.askyesno("Выход", "Вы уверены, что хотите выйти из игры?"):
            self.root.quit()
            self.root.destroy()
    
    def run(self):
        """Запуск приложения"""
        self.root.mainloop()

<<<<<<< HEAD
class DiceChallengeDialog:
    """Диалог для подготовки броска с подробными подсказками."""

    def __init__(
        self,
        parent: tk.Tk,
        *,
        theme: Dict[str, str],
        fonts: Dict[str, tuple],
        scenario_label: str,
    ) -> None:
        self.parent = parent
        self.theme = theme
        self.fonts = fonts
        self.scenario_label = scenario_label
        self.result: Optional[Dict[str, object]] = None

        self.window = tk.Toplevel(parent)
        self.window.title("Настройка проверки и броска костей")
        self.window.configure(bg=self.theme["bg_dark"])
        self.window.transient(parent)
        self.window.grab_set()
        self.window.resizable(True, True)
        self.window.minsize(720, 640)
        self.window.protocol("WM_DELETE_WINDOW", self._on_cancel)

        self.title_var = tk.StringVar()
        self.skill_var = tk.StringVar()
        self.dice_var = tk.StringVar(value="d20")
        self.dc_var = tk.StringVar(value="15")
        self.bonus_hint_var = tk.StringVar()

        self._build_ui()

    def show(self) -> Optional[Dict[str, object]]:
        self.window.wait_window()
        return self.result

    def _build_ui(self) -> None:
        colors = self.theme
        fonts = self.fonts

        container = tk.Frame(
            self.window,
            bg=colors["bg_panel"],
            padx=20,
            pady=20,
            highlightbackground=colors["accent_muted"],
            highlightthickness=1,
        )
        container.pack(fill="both", expand=True, padx=24, pady=24)

        heading = tk.Label(
            container,
            text=(
                "Укажи проверку, которую нужно пройти в сценарии"
                f" '{self.scenario_label}'.\n"
                "Игроки увидят все шаги сразу: какая сцена, какие кости бросить,"
                " какой порог успеха и что делать после броска."
            ),
            bg=colors["bg_panel"],
            fg=colors["accent_light"],
            font=fonts["subtitle"],
            justify="left",
            wraplength=640,
        )
        heading.pack(anchor="w", pady=(0, 12))

        intro = tk.Label(
            container,
            text=(
                "Подсказки для ведущего:\n"
                "• Назови действие героя и что поставлено на кон.\n"
                "• Укажи, какие кости бросать (обычно d20) и какой результат нужен.\n"
                "• Подскажи, какой модификатор добавить (например, бонус Убеждения).\n"
                "• Опиши, что произойдёт при успехе и при провале, чтобы мастер смог ярко рассказать итог."
            ),
            bg=colors["bg_panel"],
            fg=colors["text_light"],
            font=fonts["text"],
            justify="left",
            wraplength=640,
        )
        intro.pack(anchor="w", pady=(0, 16))

        self._add_entry(
            container,
            "Название проверки",
            (
                "Как коротко назвать ситуацию. Примеры: 'Убедить стражника',"
                " 'Перепрыгнуть пропасть', 'Расшифровать древний текст'."
            ),
            self.title_var,
        )

        self.description_text = self._add_text(
            container,
            "Описание сцены",
            (
                "Расскажи, что происходит: кто действует, где, зачем."
                " Пример: 'Ночью у ворот замка герой пытается уговорить сонного стражника"
                " пропустить отряд внутрь, пока тревога не поднята'."
            ),
            height=5,
        )

        self._add_entry(
            container,
            "Используемый навык или характеристика",
            (
                "Подсказка для игрока: 'Харизма (Убеждение)', 'Ловкость (Акробатика)',"
                " 'Мудрость (Внимательность)'. Это поможет выбрать нужный модификатор."
            ),
            self.skill_var,
        )

        dice_frame = tk.Frame(container, bg=colors["bg_panel"])
        dice_frame.pack(fill="x", pady=(12, 4))

        dice_label = tk.Label(
            dice_frame,
            text="Кости для броска",
            bg=colors["bg_panel"],
            fg=colors["accent_light"],
            font=fonts["subtitle"],
            anchor="w",
        )
        dice_label.pack(anchor="w")

        dice_hint = tk.Label(
            dice_frame,
            text=(
                "Например: d20 (стандартная проверка), 2d6+1 (два шестигранника плюс бонус),"
                " d20+2 (если всегда добавляется фиксированный бонус)."
            ),
            bg=colors["bg_panel"],
            fg=colors["text_light"],
            font=fonts["text"],
            justify="left",
            wraplength=640,
        )
        dice_hint.pack(anchor="w", pady=(2, 4))

        dice_row = tk.Frame(dice_frame, bg=colors["bg_panel"])
        dice_row.pack(fill="x")

        tk.Entry(
            dice_row,
            textvariable=self.dice_var,
            bg=colors["bg_input"],
            fg=colors["text_dark"],
            insertbackground=colors["text_dark"],
        ).pack(side="left", padx=(0, 8))

        dc_label = tk.Label(
            dice_row,
            text="Порог успеха (DC)",
            bg=colors["bg_panel"],
            fg=colors["accent_light"],
            font=fonts["subtitle"],
        )
        dc_label.pack(side="left", padx=(12, 6))

        tk.Entry(
            dice_row,
            textvariable=self.dc_var,
            width=6,
            bg=colors["bg_input"],
            fg=colors["text_dark"],
            insertbackground=colors["text_dark"],
        ).pack(side="left")

        dc_hint = tk.Label(
            dice_frame,
            text=(
                "Ориентируйся на таблицу D&D 5e: 5 — очень легко, 10 — легко, 15 — средне,"
                " 20 — сложно, 25 — очень сложно, 30 — почти невозможно."
            ),
            bg=colors["bg_panel"],
            fg=colors["text_light"],
            font=fonts["text"],
            justify="left",
            wraplength=640,
        )
        dc_hint.pack(anchor="w", pady=(4, 10))

        self._add_entry(
            container,
            "Как игроку посчитать итог",
            (
                "Например: 'Брось d20 и добавь модификатор Харизмы (+2) и бонус Убеждения (+3)'."
                " Этот текст увидит игрок перед вводом результата."
            ),
            self.bonus_hint_var,
        )

        self.success_text = self._add_text(
            container,
            "Что произойдёт при успехе",
            (
                "Коротко опиши желаемый эффект. Пример: 'Стражник смягчается, открывает калитку"
                " и даже обещает отвлечь капитана'."
            ),
            height=4,
        )

        self.failure_text = self._add_text(
            container,
            "Что случится при провале",
            (
                "Пример: 'Стражник настораживается, поднимает тревогу и вызывает смену'"
                " или 'Перекладина обрушивается, герой получает 1к6 урона'."
            ),
            height=4,
        )

        buttons = tk.Frame(container, bg=colors["bg_panel"])
        buttons.pack(fill="x", pady=(16, 0))

        tk.Button(
            buttons,
            text="Сохранить проверку",
            command=self._on_save,
            font=fonts["button"],
            bg=colors["button_primary"],
            fg=colors["button_text"],
            activebackground=colors["accent"],
            activeforeground=colors["text_dark"],
            relief='flat',
            bd=0,
            cursor='hand2',
            padx=16,
            pady=8,
        ).pack(side="left")

        tk.Button(
            buttons,
            text="Отмена",
            command=self._on_cancel,
            font=fonts["button"],
            bg=colors["button_secondary"],
            fg=colors["button_text"],
            activebackground=colors["accent"],
            activeforeground=colors["text_dark"],
            relief='flat',
            bd=0,
            cursor='hand2',
            padx=16,
            pady=8,
        ).pack(side="right")

        self.title_var.set("Убедить стражника")
        self.skill_var.set("Харизма (Убеждение)")

    def _add_entry(
        self,
        parent: tk.Widget,
        label_text: str,
        hint_text: str,
        variable: tk.StringVar,
    ) -> None:
        frame = tk.Frame(parent, bg=self.theme["bg_panel"])
        frame.pack(fill="x", pady=(10, 4))

        tk.Label(
            frame,
            text=label_text,
            bg=self.theme["bg_panel"],
            fg=self.theme["accent_light"],
            font=self.fonts["subtitle"],
            anchor="w",
        ).pack(anchor="w")

        tk.Label(
            frame,
            text=hint_text,
            bg=self.theme["bg_panel"],
            fg=self.theme["text_light"],
            font=self.fonts["text"],
            justify="left",
            wraplength=640,
        ).pack(anchor="w", pady=(2, 4))

        tk.Entry(
            frame,
            textvariable=variable,
            bg=self.theme["bg_input"],
            fg=self.theme["text_dark"],
            insertbackground=self.theme["text_dark"],
        ).pack(fill="x")

    def _add_text(
        self,
        parent: tk.Widget,
        label_text: str,
        hint_text: str,
        *,
        height: int,
    ) -> tk.Text:
        frame = tk.Frame(parent, bg=self.theme["bg_panel"])
        frame.pack(fill="x", pady=(12, 4))

        tk.Label(
            frame,
            text=label_text,
            bg=self.theme["bg_panel"],
            fg=self.theme["accent_light"],
            font=self.fonts["subtitle"],
            anchor="w",
        ).pack(anchor="w")

        tk.Label(
            frame,
            text=hint_text,
            bg=self.theme["bg_panel"],
            fg=self.theme["text_light"],
            font=self.fonts["text"],
            justify="left",
            wraplength=640,
        ).pack(anchor="w", pady=(2, 4))

        text_widget = tk.Text(
            frame,
            height=height,
            wrap=tk.WORD,
            bg=self.theme["bg_input"],
            fg=self.theme["text_dark"],
            insertbackground=self.theme["text_dark"],
            relief="flat",
            highlightthickness=1,
            highlightbackground=self.theme["accent_muted"],
        )
        text_widget.pack(fill="x")
        return text_widget

    def _on_cancel(self) -> None:
        self.result = None
        self.window.destroy()

    def _on_save(self) -> None:
        title = self.title_var.get().strip()
        if not title:
            messagebox.showwarning("Проверка", "Название проверки не может быть пустым.")
            return

        description = self.description_text.get("1.0", tk.END).strip()
        if len(description) < 10:
            messagebox.showwarning(
                "Проверка",
                "Опиши сцену несколькими предложениями, чтобы игроки понимали контекст.",
            )
            return

        dice = self.dice_var.get().strip().lower()
        if not re.fullmatch(r"\d*d\d+(?:[+-]\d+)?", dice):
            messagebox.showwarning(
                "Проверка",
                "Формат костей должен выглядеть как d20, 2d6 или d20+2.",
            )
            return

        try:
            dc = int(self.dc_var.get().strip())
        except ValueError:
            messagebox.showwarning(
                "Проверка",
                "Порог успеха указывается целым числом, например 15.",
            )
            return

        if not 1 <= dc <= 40:
            messagebox.showwarning(
                "Проверка",
                "Порог успеха должен быть от 1 до 40 (обычно 5-30).",
            )
            return

        skill = self.skill_var.get().strip()
        bonus_hint = self.bonus_hint_var.get().strip()
        success = self.success_text.get("1.0", tk.END).strip()
        failure = self.failure_text.get("1.0", tk.END).strip()

        self.result = {
            "title": title,
            "description": description,
            "dice": dice,
            "dc": dc,
            "skill": skill,
            "bonus_hint": bonus_hint,
            "success": success,
            "failure": failure,
        }
        self.window.destroy()

=======
>>>>>>> dd73adaf
class FirstSceneDialog:
    """Модальное окно с подсказками для описания стартовой сцены."""

    def __init__(
        self,
        parent: tk.Tk,
        *,
        theme: Dict[str, str],
        fonts: Dict[str, tuple],
        scenario_label: str,
        generate_callback: Optional[Callable[[], str]] = None,
    ) -> None:
        self.parent = parent
        self.theme = theme
        self.fonts = fonts
        self.scenario_label = scenario_label
        self.result: Optional[str] = None
        self.generate_callback = generate_callback
        self._is_generating = False
        self._status_var = tk.StringVar(
            value=(
                "Подсказка: можно набросать сцену самостоятельно"
                " или нажать 'Сгенерировать автоматически'."
            )
        )
        self._auto_button: Optional[tk.Button] = None
        self._save_button: Optional[tk.Button] = None

        self.window = tk.Toplevel(parent)
        self.window.title("Первая сцена приключения")
        self.window.configure(bg=self.theme["bg_dark"])
        self.window.transient(parent)
        self.window.grab_set()
        self.window.resizable(True, True)
        self.window.minsize(720, 560)
        self.window.protocol("WM_DELETE_WINDOW", self._on_cancel)

        self._build_ui()

    def show(self) -> Optional[str]:
        self.window.wait_window()
        return self.result

    def _build_ui(self) -> None:
        colors = self.theme
        fonts = self.fonts

        container = tk.Frame(
            self.window,
            bg=colors["bg_panel"],
            padx=20,
            pady=20,
            highlightbackground=colors["accent_muted"],
            highlightthickness=1,
        )
        container.pack(fill="both", expand=True, padx=24, pady=24)

        title = tk.Label(
            container,
            text=(
                "Опиши первую сцену для сценария "
                f"'{self.scenario_label}'.\n"
                "Это первое впечатление игроков, поэтому расскажи, где они,"
                " что происходит и какая цель маячит перед ними."
            ),
            bg=colors["bg_panel"],
            fg=colors["accent_light"],
            font=fonts["subtitle"],
            justify="left",
            wraplength=640,
        )
        title.pack(anchor="w", pady=(0, 12))

        tips_text = (
            "Подсказки:\n"
            "• Начни с места: таверна, караван, храм, лагерь археологов.\n"
            "• Расскажи, что герои видят и слышат: шум дождя, запах дыма, толпа.\n"
            "• Укажи триггер действия: заказчик предлагает работу, врата открываются,\n"
            "  кто-то просит помощи.\n"
            "• Заверши крючком или угрозой: таймер, загадка, враг на подходе."
        )
        tips_label = tk.Label(
            container,
            text=tips_text,
            bg=colors["bg_panel"],
            fg=colors["text_light"],
            font=fonts["text"],
            justify="left",
            wraplength=640,
        )
        tips_label.pack(anchor="w", pady=(0, 16))

        examples_title = tk.Label(
            container,
            text="Примеры живых открытий:",
            bg=colors["bg_panel"],
            fg=colors["accent_light"],
            font=fonts["text"],
            anchor="w",
            justify="left",
        )
        examples_title.pack(anchor="w")

        examples = (
            "1) Дождливый порт. Корабль контрабандистов горит, капитан орёт:"
            " \"Сундук в трюме! Ключ у шпиона на причале!\" Вдалеке показались стражи.\n"
            "2) Пустынный храм. За обрушенной стеной сияет вход в гробницу."
            " Жрец шепчет: \"Печати держат демона, но звёзды уже выстраиваются\"."
            " Песчаная буря поднимается через три минуты.\n"
            "3) Ярмарка в деревне. Кукольник вдруг теряет контроль над марионетками,"
            " нитки рвутся, а дети кричат. Староста умоляет: \"В амбаре творится\""
            " \"нечто странное, спасите мою дочь!\""
        )
        examples_box = scrolledtext.ScrolledText(
            container,
            wrap=tk.WORD,
            height=8,
            bg=colors["bg_card"],
            fg=colors["text_dark"],
            font=fonts["text"],
            relief="flat",
            borderwidth=0,
            highlightthickness=0,
        )
        examples_box.pack(fill="x", expand=False, pady=(4, 16))
        examples_box.insert(tk.END, examples)
        examples_box.config(state="disabled")

        prompt_label = tk.Label(
            container,
            text=(
                "Теперь набросай собственную сцену (3-6 предложений)."
                " Обозначь место, событие и цель или угрозу."
            ),
            bg=colors["bg_panel"],
            fg=colors["accent_light"],
            font=fonts["text"],
            justify="left",
            wraplength=640,
        )
        prompt_label.pack(anchor="w")

        self.scene_entry = scrolledtext.ScrolledText(
            container,
            wrap=tk.WORD,
            height=10,
            bg=colors["bg_input"],
            fg=colors["text_dark"],
            font=fonts["text"],
            relief="flat",
            borderwidth=0,
            highlightthickness=1,
            highlightbackground=colors["accent_muted"],
        )
        self.scene_entry.pack(fill="both", expand=True, pady=(6, 12))

        buttons = tk.Frame(container, bg=colors["bg_panel"])
        buttons.pack(fill="x", pady=(0, 0))

        cancel_button = tk.Button(
            buttons,
            text="Отмена",
            command=self._on_cancel,
            font=fonts["button"],
            bg=colors["button_secondary"],
            fg=colors["button_text"],
            activebackground=colors["accent"],
            activeforeground=colors["text_dark"],
            relief="flat",
            bd=0,
            cursor="hand2",
            highlightthickness=1,
            highlightbackground=colors["accent_muted"],
        )
        cancel_button.pack(side="left")

        self._auto_button = tk.Button(
            buttons,
            text="Сгенерировать автоматически",
            command=self._on_generate,
            font=fonts["button"],
            bg=colors["accent"],
            fg=colors["text_dark"],
            activebackground=colors["accent_light"],
            activeforeground=colors["text_dark"],
            relief="flat",
            bd=0,
            cursor="hand2",
            highlightthickness=1,
            highlightbackground=colors["accent_muted"],
            state="normal" if self.generate_callback else "disabled",
        )
        self._auto_button.pack(side="right", padx=(0, 10))

        self._save_button = tk.Button(
            buttons,
            text="Сохранить сцену",
            command=self._on_save,
            font=fonts["button"],
            bg=colors["button_primary"],
            fg=colors["button_text"],
            activebackground=colors["accent"],
            activeforeground=colors["text_dark"],
            relief="flat",
            bd=0,
            cursor="hand2",
            highlightthickness=1,
            highlightbackground=colors["accent_muted"],
        )
        self._save_button.pack(side="right")

        status_label = tk.Label(
            container,
            textvariable=self._status_var,
            bg=colors["bg_panel"],
            fg=colors["text_muted"],
            font=fonts["text"],
            justify="left",
            wraplength=640,
        )
        status_label.pack(anchor="w", pady=(12, 0))

    def _on_save(self) -> None:
        self.result = self.scene_entry.get("1.0", tk.END)
        self.window.destroy()

    def _on_cancel(self) -> None:
        self.result = None
        self.window.destroy()

    def _on_generate(self) -> None:
        if self._is_generating or not self.generate_callback:
            return

        self._is_generating = True
        if self._auto_button:
            self._auto_button.config(state="disabled", text="Генерация...")
        if self._save_button:
            self._save_button.config(state="disabled")
        self._status_var.set("Обращаемся к нейросети за черновиком сцены...")

        def worker() -> None:
            try:
                text = self.generate_callback()
            except Exception as error:
                message = str(error) or "неизвестная ошибка"
                self.window.after(0, lambda: self._on_generation_failed(message))
            else:
                self.window.after(0, lambda: self._on_generation_success(text))

        thread = threading.Thread(target=worker, daemon=True)
        thread.start()

    def _on_generation_success(self, text: str) -> None:
        self._is_generating = False
        if self._auto_button:
            self._auto_button.config(state="normal", text="Сгенерировать автоматически")
        if self._save_button:
            self._save_button.config(state="normal")

        cleaned = text.strip()
        if cleaned:
            self.scene_entry.delete("1.0", tk.END)
            self.scene_entry.insert(tk.END, cleaned)
            self.scene_entry.focus_set()
            self.scene_entry.see("end")

        self._status_var.set(
            "Черновик сцены готов. Отредактируйте детали под свою партию и нажмите 'Сохранить'."
        )

    def _on_generation_failed(self, message: str) -> None:
        self._is_generating = False
        if self._auto_button:
            self._auto_button.config(state="normal", text="Сгенерировать автоматически")
        if self._save_button:
            self._save_button.config(state="normal")

        self._status_var.set("Не удалось получить сцену автоматически. Попробуйте ещё раз или заполните поле сами.")
        messagebox.showerror(
            "Генерация сцены",
            "Не удалось получить ответ от нейросети: " + message,
            parent=self.window,
        )


class CharacterFormDialog:
    """Модальное окно для ввода данных персонажа на одном экране."""

    def __init__(
        self,
        parent: tk.Tk,
        *,
        index: int,
        theme: Dict[str, str],
        fonts: Dict[str, tuple],
        stats_limit: int,
    ) -> None:
        self.parent = parent
        self.theme = theme
        self.fonts = fonts
        self.stats_limit = stats_limit
        self.index = index
        self.result: Optional[Dict[str, object]] = None

        self.window = tk.Toplevel(parent)
        self.window.title(f"Персонаж {index}: анкета героя")
        self.window.configure(bg=self.theme["bg_dark"])
        self.window.transient(parent)
        self.window.grab_set()
        self.window.resizable(True, True)
        self.window.minsize(760, 720)
        self._scroll_bindings: List[tuple[str, Optional[str]]] = []
        self.window.protocol("WM_DELETE_WINDOW", self._prevent_close)

        self.name_var = tk.StringVar()
        self.role_var = tk.StringVar()
        self.concept_var = tk.StringVar()
        self.hp_var = tk.IntVar(value=10)
        self.trait_vars = [tk.StringVar(), tk.StringVar()]
        self.loadout_vars = [tk.StringVar(), tk.StringVar()]
        self.tags_var = tk.StringVar()

        self.stats_order = [
            (
                "str",
                "Сила (STR)",
                "Как герой справляется с тяжёлой работой и ближним боем."
                " Примеры: рыцарь, наёмник, защитник деревни.",
            ),
            (
                "dex",
                "Ловкость (DEX)",
                "Ответственна за точные действия, меткость и акробатику."
                " Примеры: охотник, вор, следопыт.",
            ),
            (
                "int",
                "Интеллект (INT)",
                "Показывает знания, учёность и умение планировать."
                " Примеры: мудрец, артефактор, маг-теоретик.",
            ),
            (
                "wit",
                "Сообразительность (WIT)",
                "Реакция, смекалка и умение быстро находить решения."
                " Примеры: следователь, авантюрист, механик.",
            ),
            (
                "charm",
                "Обаяние (CHARM)",
                "Харизма, лидерство и влияние на окружающих."
                " Примеры: дипломат, бард, вдохновляющий капитан.",
            ),
        ]

        self.stats_vars: Dict[str, tk.IntVar] = {
            key: tk.IntVar(value=0) for key, *_ in self.stats_order
        }
        for var in self.stats_vars.values():
            var.trace_add("write", self._on_stat_change)

        self.points_label: Optional[tk.Label] = None
        self._build_ui()
        self._on_stat_change()

    def show(self) -> Optional[Dict[str, object]]:
        """Показывает окно и возвращает заполненные данные."""
        self.window.wait_window()
        return self.result

    def _build_ui(self) -> None:
        colors = self.theme
        fonts = self.fonts

        outer = tk.Frame(self.window, bg=colors["bg_dark"])
        outer.pack(fill="both", expand=True, padx=0, pady=0)

        canvas = tk.Canvas(
            outer,
            bg=colors["bg_dark"],
            highlightthickness=0,
            bd=0,
        )
        canvas.pack(side="left", fill="both", expand=True)

        scrollbar = ttk.Scrollbar(outer, orient="vertical", command=canvas.yview)
        scrollbar.pack(side="right", fill="y")
        canvas.configure(yscrollcommand=scrollbar.set)

        container = tk.Frame(
            canvas,
            bg=colors["bg_panel"],
            padx=20,
            pady=20,
            highlightbackground=colors["accent_muted"],
            highlightthickness=1,
        )
        container_window = canvas.create_window((0, 0), window=container, anchor="nw")

        def _update_scroll_region(event: tk.Event) -> None:
            canvas.configure(scrollregion=canvas.bbox("all"))
            canvas.itemconfigure(container_window, width=event.width)

        container.bind("<Configure>", _update_scroll_region)

        def _on_canvas_resize(event: tk.Event) -> None:
            canvas.itemconfigure(container_window, width=event.width)

        canvas.bind("<Configure>", _on_canvas_resize)

        def _bind_scroll_events(target: tk.Widget) -> None:
            def _on_mousewheel(event: tk.Event) -> None:
                if event.delta:
                    canvas.yview_scroll(int(-1 * (event.delta / 120)), "units")

            def _on_button4(_: tk.Event) -> None:
                canvas.yview_scroll(-3, "units")

            def _on_button5(_: tk.Event) -> None:
                canvas.yview_scroll(3, "units")

            sequences = [
                ("<MouseWheel>", _on_mousewheel),
                ("<Button-4>", _on_button4),
                ("<Button-5>", _on_button5),
            ]
            for sequence, callback in sequences:
                binding = target.bind_all(sequence, callback, add="+")
                self._scroll_bindings.append((sequence, binding))

        _bind_scroll_events(canvas)
        self.window.bind("<Destroy>", lambda _event: self._cleanup_scroll_events(), add="+")

        intro_text = (
            "Все этапы создания героя собраны на одном экране.\n"
            "Заполните поля в любом порядке: имя, роль, концепт, характеристики, черты, снаряжение и теги.\n"
            "Чтобы избежать дисбаланса, распределите до"
            f" {self.stats_limit} очков между характеристиками (значения от -1 до +3).\n"
            "Пример готового героя: Лисса Тенистая — ловкий разведчик,"
            " стремится доказать, что может защитить друзей."
        )
        intro = tk.Label(
            container,
            text=intro_text,
            bg=colors["bg_panel"],
            fg=colors["text_light"],
            font=fonts["text"],
            justify="left",
            wraplength=680,
        )
        intro.pack(anchor="w")

        general_frame = self._make_section(container, "Основные сведения")
        self.name_entry = self._add_entry(
            general_frame,
            "Имя героя",
            (
                "Выберите звучное имя или прозвище."
                " Примеры: Арин Храбрый, Мирра Шепот-Ручья,"
                " Торвальд Молот, Зоя Искра, Рин Седой-Ветер."
            ),
            self.name_var,
        )
        self._add_entry(
            general_frame,
            "Роль в команде",
            (
                "Коротко опишите вклад героя."
                " Примеры: разведчик, целитель, мечник, защитник, охотник за знаниями,"
                " вдохновляющий лидер."
            ),
            self.role_var,
        )
        self._add_entry(
            general_frame,
            "Концепт и мотивация",
            (
                "Опишите героя одной фразой: происхождение + стремление."
                " Примеры: 'Изгнанный рыцарь ищет искупления',"
                " 'Деревенская травница хочет доказать ценность',"
                " 'Бывший солдат оберегает друзей любой ценой'."
            ),
            self.concept_var,
        )

        stats_frame = self._make_section(container, "Характеристики")
        stats_hint = tk.Label(
            stats_frame,
            text=(
                "Каждый показатель показывает сильные и слабые стороны героя."
                " Все значения должны оставаться в диапазоне от -1 до +3.\n"
                "Распределите до"
                f" {self.stats_limit} очков. Примеры готовых сетов:\n"
                "  • Силач-страж: STR 3, DEX 1, INT 0, WIT 0, CHARM -1\n"
                "  • Ловкий разведчик: STR 0, DEX 3, INT 1, WIT 1, CHARM 0\n"
                "  • Дипломат: STR -1, DEX 0, INT 1, WIT 2, CHARM 3"
            ),
            bg=colors["bg_panel"],
            fg=colors["text_light"],
            font=fonts["text"],
            justify="left",
            wraplength=680,
        )
        stats_hint.pack(anchor="w", pady=(4, 6))

        for key, label, description in self.stats_order:
            row = tk.Frame(stats_frame, bg=colors["bg_panel"])
            row.pack(fill="x", pady=3)
            label_widget = tk.Label(
                row,
                text=label,
                bg=colors["bg_panel"],
                fg=colors["accent_light"],
                font=fonts["text"],
                width=18,
                anchor="w",
            )
            label_widget.pack(side="left")

            spin = tk.Spinbox(
                row,
                from_=-1,
                to=3,
                textvariable=self.stats_vars[key],
                width=5,
                justify="center",
                bg=colors["bg_input"],
                fg=colors["text_dark"],
                insertbackground=colors["text_dark"],
            )
            spin.pack(side="left", padx=6)

            desc_label = tk.Label(
                row,
                text=description,
                bg=colors["bg_panel"],
                fg=colors["text_light"],
                font=fonts["text"],
                justify="left",
                wraplength=480,
            )
            desc_label.pack(side="left", fill="x", expand=True)

        self.points_label = tk.Label(
            stats_frame,
            bg=colors["bg_panel"],
            fg=colors["accent_light"],
            font=fonts["text"],
            anchor="w",
            justify="left",
        )
        self.points_label.pack(fill="x", pady=(6, 0))

        hp_frame = self._make_section(container, "Очки здоровья (HP)")
        hp_hint = tk.Label(
            hp_frame,
            text=(
                "Выберите значение от 8 до 14.\n"
                "8 — герой хрупкий и должен избегать прямых ударов.\n"
                "10 — средняя стойкость. 12-14 — закалённый боец или опытный выживший."
            ),
            bg=colors["bg_panel"],
            fg=colors["text_light"],
            font=fonts["text"],
            justify="left",
            wraplength=680,
        )
        hp_hint.pack(anchor="w", pady=(4, 4))

        hp_row = tk.Frame(hp_frame, bg=colors["bg_panel"])
        hp_row.pack(anchor="w", pady=(0, 4))
        hp_label = tk.Label(
            hp_row,
            text="HP",
            bg=colors["bg_panel"],
            fg=colors["accent_light"],
            font=fonts["text"],
        )
        hp_label.pack(side="left")
        hp_spin = tk.Spinbox(
            hp_row,
            from_=8,
            to=14,
            textvariable=self.hp_var,
            width=5,
            justify="center",
            bg=colors["bg_input"],
            fg=colors["text_dark"],
            insertbackground=colors["text_dark"],
        )
        hp_spin.pack(side="left", padx=6)

        traits_frame = self._make_section(container, "Черты характера")
        traits_hint = tk.Label(
            traits_frame,
            text=(
                "Заполните две короткие черты, которые раскрывают характер героя.\n"
                "Примеры пар: хладнокровный и благородный; язвительный и преданный;"
                " весёлый и суеверный; честный и упрямый."
            ),
            bg=colors["bg_panel"],
            fg=colors["text_light"],
            font=fonts["text"],
            justify="left",
            wraplength=680,
        )
        traits_hint.pack(anchor="w", pady=(4, 4))

        traits_row = tk.Frame(traits_frame, bg=colors["bg_panel"])
        traits_row.pack(fill="x")
        for var in self.trait_vars:
            entry = tk.Entry(
                traits_row,
                textvariable=var,
                bg=colors["bg_input"],
                fg=colors["text_dark"],
                insertbackground=colors["text_dark"],
            )
            entry.pack(side="left", fill="x", expand=True, padx=4, pady=2)

        loadout_frame = self._make_section(container, "Стартовое снаряжение")
        loadout_hint = tk.Label(
            loadout_frame,
            text=(
                "Укажите два предмета, с которыми герой выходит в приключение.\n"
                "Сочетайте оружие, инструменты и памятные мелочи.\n"
                "Примеры: короткий меч и верёвка; травяной набор и посох;"
                " арбалет и набор отмычек; семейный амулет и дорожный плащ."
            ),
            bg=colors["bg_panel"],
            fg=colors["text_light"],
            font=fonts["text"],
            justify="left",
            wraplength=680,
        )
        loadout_hint.pack(anchor="w", pady=(4, 4))

        loadout_row = tk.Frame(loadout_frame, bg=colors["bg_panel"])
        loadout_row.pack(fill="x")
        for var in self.loadout_vars:
            entry = tk.Entry(
                loadout_row,
                textvariable=var,
                bg=colors["bg_input"],
                fg=colors["text_dark"],
                insertbackground=colors["text_dark"],
            )
            entry.pack(side="left", fill="x", expand=True, padx=4, pady=2)

        tags_frame = self._make_section(container, "Игровые теги")
        tags_hint = tk.Label(
            tags_frame,
            text=(
                "Напишите 1-2 английских тега, которые описывают стиль героя в игре.\n"
                "Подсказки: stealth (скрытность), combat (бой), social (общение),"
                " healer, scholar, arcane, support, leader, survival, nature."
            ),
            bg=colors["bg_panel"],
            fg=colors["text_light"],
            font=fonts["text"],
            justify="left",
            wraplength=680,
        )
        tags_hint.pack(anchor="w", pady=(4, 4))

        tags_entry = tk.Entry(
            tags_frame,
            textvariable=self.tags_var,
            bg=colors["bg_input"],
            fg=colors["text_dark"],
            insertbackground=colors["text_dark"],
        )
        tags_entry.pack(fill="x", padx=4, pady=(0, 4))

        submit_button = tk.Button(
            container,
            text="Сохранить персонажа",
            command=self._on_submit,
            font=fonts["button"],
            bg=colors["button_primary"],
            fg=colors["button_text"],
            activebackground=colors["accent"],
            activeforeground=colors["text_dark"],
            relief="flat",
            bd=0,
            cursor="hand2",
            padx=16,
            pady=8,
        )
        submit_button.pack(pady=(12, 0))

        self.name_entry.focus_set()
        self.window.bind("<Return>", self._submit_event)

    def _make_section(self, parent: tk.Widget, title: str) -> tk.Frame:
        frame = tk.Frame(parent, bg=self.theme["bg_panel"])
        frame.pack(fill="x", pady=(16, 4))
        heading = tk.Label(
            frame,
            text=title,
            bg=self.theme["bg_panel"],
            fg=self.theme["accent_light"],
            font=self.fonts["subtitle"],
            anchor="w",
        )
        heading.pack(anchor="w")
        return frame

    def _add_entry(
        self,
        parent: tk.Widget,
        label_text: str,
        hint_text: str,
        variable: tk.StringVar,
    ) -> tk.Entry:
        wrapper = tk.Frame(parent, bg=self.theme["bg_panel"])
        wrapper.pack(fill="x", pady=(6, 2))
        label = tk.Label(
            wrapper,
            text=label_text,
            bg=self.theme["bg_panel"],
            fg=self.theme["accent_light"],
            font=self.fonts["text"],
            anchor="w",
        )
        label.pack(anchor="w")
        entry = tk.Entry(
            wrapper,
            textvariable=variable,
            bg=self.theme["bg_input"],
            fg=self.theme["text_dark"],
            insertbackground=self.theme["text_dark"],
        )
        entry.pack(fill="x", padx=4, pady=(2, 0))
        hint = tk.Label(
            wrapper,
            text=hint_text,
            bg=self.theme["bg_panel"],
            fg=self.theme["text_light"],
            font=self.fonts["text"],
            justify="left",
            wraplength=680,
        )
        hint.pack(anchor="w", padx=4, pady=(1, 0))
        return entry

    def _on_stat_change(self, *args) -> None:
        total = 0
        for key, var in self.stats_vars.items():
            try:
                value = int(var.get())
            except (tk.TclError, ValueError):
                value = 0
            if value < -1:
                var.set(-1)
                value = -1
            if value > 3:
                var.set(3)
                value = 3
            total += value

        remaining = self.stats_limit - total
        if self.points_label is not None:
            if total > self.stats_limit:
                text = (
                    f"Использовано {total} очков. Уменьшите показатели,"
                    f" чтобы уложиться в лимит {self.stats_limit}."
                )
                color = self.theme["button_danger"]
            else:
                text = (
                    f"Использовано {total} из {self.stats_limit} очков."
                    f" Осталось {remaining}."
                )
                color = self.theme["accent_light"]
            self.points_label.config(text=text, fg=color)

    def _submit_event(self, event) -> None:  # type: ignore[override]
        self._on_submit()

    def _on_submit(self) -> None:
        name = self.name_var.get().strip()
        if not name:
            messagebox.showwarning(
                "Создание персонажа",
                "Введите имя героя. Для вдохновения используйте подсказки выше.",
                parent=self.window,
            )
            return

        role = self.role_var.get().strip()
        if not role:
            messagebox.showwarning(
                "Создание персонажа",
                "Укажите роль героя в группе (например, разведчик или маг поддержки).",
                parent=self.window,
            )
            return

        concept = self.concept_var.get().strip()
        if not concept:
            messagebox.showwarning(
                "Создание персонажа",
                "Заполните краткий концепт: происхождение + цель героя.",
                parent=self.window,
            )
            return

        stats: Dict[str, int] = {}
        total = 0
        for key, _label, _desc in self.stats_order:
            try:
                value = int(self.stats_vars[key].get())
            except (ValueError, tk.TclError):
                value = 0
            if value < -1 or value > 3:
                messagebox.showwarning(
                    "Характеристики",
                    "Каждая характеристика должна быть в диапазоне от -1 до +3.",
                    parent=self.window,
                )
                return
            stats[key] = value
            total += value

        if total > self.stats_limit:
            messagebox.showwarning(
                "Характеристики",
                (
                    f"Вы распределили {total} очков."
                    f" Уменьшите один из показателей, чтобы уложиться в лимит {self.stats_limit}."
                ),
                parent=self.window,
            )
            return

        hp = int(self.hp_var.get())
        if hp < 8 or hp > 14:
            messagebox.showwarning(
                "Очки здоровья",
                "HP должны быть в пределах от 8 до 14.",
                parent=self.window,
            )
            return

        traits = [var.get().strip() for var in self.trait_vars]
        if any(not trait for trait in traits):
            messagebox.showwarning(
                "Черты характера",
                "Заполните обе черты. Используйте короткие описательные слова.",
                parent=self.window,
            )
            return

        loadout = [var.get().strip() for var in self.loadout_vars]
        if any(not item for item in loadout):
            messagebox.showwarning(
                "Снаряжение",
                "Укажите два предмета стартового набора героя.",
                parent=self.window,
            )
            return

        tags_raw = self.tags_var.get().strip()
        tags = [item.strip() for item in re.split(r"[;,]+", tags_raw) if item.strip()]
        if not (1 <= len(tags) <= 2):
            messagebox.showwarning(
                "Игровые теги",
                "Нужно указать 1 или 2 тега, например stealth, combat, support.",
                parent=self.window,
            )
            return

        self.result = {
            "name": name,
            "role": role,
            "concept": concept,
            "stats": stats,
            "hp": hp,
            "traits": traits,
            "loadout": loadout,
            "tags": tags,
        }
        self.window.destroy()

    def _prevent_close(self) -> None:
        messagebox.showwarning(
            "Создание персонажа",
            "Для продолжения заполните анкету и нажмите 'Сохранить персонажа'.",
            parent=self.window,
        )

    def _cleanup_scroll_events(self) -> None:
        if not getattr(self, "_scroll_bindings", None):
            return
        for sequence, _binding in self._scroll_bindings:
            try:
                self.window.unbind_all(sequence)
            except tk.TclError:
                continue
        self._scroll_bindings.clear()

def main():
    """Точка входа в приложение"""
    try:
        app = DnDMasterGUI()
        app.run()
    except Exception as e:
        messagebox.showerror("Ошибка", f"Произошла ошибка при запуске приложения: {str(e)}")

if __name__ == "__main__":
    main()<|MERGE_RESOLUTION|>--- conflicted
+++ resolved
@@ -2071,7 +2071,6 @@
         """Запуск приложения"""
         self.root.mainloop()
 
-<<<<<<< HEAD
 class DiceChallengeDialog:
     """Диалог для подготовки броска с подробными подсказками."""
 
@@ -2466,8 +2465,6 @@
         }
         self.window.destroy()
 
-=======
->>>>>>> dd73adaf
 class FirstSceneDialog:
     """Модальное окно с подсказками для описания стартовой сцены."""
 
