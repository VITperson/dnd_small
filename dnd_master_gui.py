--- conflicted
+++ resolved
@@ -1573,10 +1573,7 @@
         self.window.grab_set()
         self.window.resizable(True, True)
         self.window.minsize(760, 720)
-<<<<<<< HEAD
         self._scroll_bindings: List[tuple[str, Optional[str]]] = []
-=======
->>>>>>> 7b1aa3ae
         self.window.protocol("WM_DELETE_WINDOW", self._prevent_close)
 
         self.name_var = tk.StringVar()
@@ -1639,7 +1636,6 @@
         colors = self.theme
         fonts = self.fonts
 
-<<<<<<< HEAD
         outer = tk.Frame(self.window, bg=colors["bg_dark"])
         outer.pack(fill="both", expand=True, padx=0, pady=0)
 
@@ -1657,17 +1653,12 @@
 
         container = tk.Frame(
             canvas,
-=======
-        container = tk.Frame(
-            self.window,
->>>>>>> 7b1aa3ae
             bg=colors["bg_panel"],
             padx=20,
             pady=20,
             highlightbackground=colors["accent_muted"],
             highlightthickness=1,
         )
-<<<<<<< HEAD
         container_window = canvas.create_window((0, 0), window=container, anchor="nw")
 
         def _update_scroll_region(event: tk.Event) -> None:
@@ -1703,9 +1694,6 @@
 
         _bind_scroll_events(canvas)
         self.window.bind("<Destroy>", lambda _event: self._cleanup_scroll_events(), add="+")
-=======
-        container.pack(fill="both", expand=True, padx=16, pady=16)
->>>>>>> 7b1aa3ae
 
         intro_text = (
             "Все этапы создания героя собраны на одном экране.\n"
@@ -2166,7 +2154,6 @@
             parent=self.window,
         )
 
-<<<<<<< HEAD
     def _cleanup_scroll_events(self) -> None:
         if not getattr(self, "_scroll_bindings", None):
             return
@@ -2177,8 +2164,6 @@
                 continue
         self._scroll_bindings.clear()
 
-=======
->>>>>>> 7b1aa3ae
 def main():
     """Точка входа в приложение"""
     try:
