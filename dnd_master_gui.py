--- conflicted
+++ resolved
@@ -263,29 +263,21 @@
             existing_ids.add(member.id)
 
         coin = self._prompt_optional_int(
-<<<<<<< HEAD
             (
                 "Сколько монет у партии? (по умолчанию 0)\n"
                 "Подсказка: монеты отражают общий кошелёк группы.\n"
                 "Если не уверены, смело введите 0 или ориентируйтесь на примеры:\n"
                 "0 — нищая группа; 10 — есть немного серебра; 25 — приличная сумма."
             ),
-=======
-            "Сколько монет у партии? (по умолчанию 0): ",
->>>>>>> 4d3e22aa
             minimum=0,
             default=0,
         )
         rations = self._prompt_optional_int(
-<<<<<<< HEAD
             (
                 "Сколько пайков у партии? (по умолчанию 0)\n"
                 "Пайки — запас готовой еды на день для всей группы.\n"
                 "Примеры: 0 — предстоит искать пропитание; 3 — еда на пару дней; 7 — серьёзные запасы."
             ),
-=======
-            "Сколько пайков у партии? (по умолчанию 0): ",
->>>>>>> 4d3e22aa
             minimum=0,
             default=0,
         )
@@ -310,15 +302,11 @@
         while True:
             value = simpledialog.askinteger(
                 "Размер партии",
-<<<<<<< HEAD
                 (
                     "Сколько персонажей будет в этом сценарии? (1-3)\n"
                     "Пояснение: в этой истории можно вести от одного до трёх героев.\n"
                     "1 — сольный герой; 2 — дуэт с разделением ролей; 3 — полноценная команда."
                 ),
-=======
-                "Сколько персонажей будет в этом сценарии? (1-3)",
->>>>>>> 4d3e22aa
                 parent=self.root,
                 minvalue=1,
                 maxvalue=3,
@@ -329,7 +317,6 @@
             return value
 
     def _collect_member_data(self, index: int, existing_ids: Set[str]) -> PartyMember:
-<<<<<<< HEAD
         name = self._prompt_non_empty(
             (
                 "Имя персонажа\n"
@@ -356,11 +343,6 @@
                 "бывший солдат, охраняющий друзей любой ценой."
             )
         )
-=======
-        name = self._prompt_non_empty("Имя персонажа: ")
-        role = self._prompt_non_empty("Роль персонажа: ")
-        concept = self._prompt_non_empty("Коротко о концепте: ")
->>>>>>> 4d3e22aa
 
         stats: Dict[str, int] = {}
         stat_order = [
@@ -372,7 +354,6 @@
         ]
         for key, label in stat_order:
             stats[key] = self._prompt_int(
-<<<<<<< HEAD
                 (
                     f"{label} (от -1 до +3)\n"
                     "Объяснение: -1 — заметная слабость, 0 — обычный человек, +3 — легендарный талант.\n"
@@ -382,14 +363,10 @@
                     "  Ловкач: STR 0, DEX 3, INT 1, WIT 1, CHARM 0\n"
                     "  Дипломат: STR -1, DEX 0, INT 1, WIT 2, CHARM 3"
                 ),
-=======
-                f"{label} ({-1} до {3}): ",
->>>>>>> 4d3e22aa
                 minimum=-1,
                 maximum=3,
             )
 
-<<<<<<< HEAD
         hp = self._prompt_int(
             (
                 "Очки здоровья (HP) (8-14)\n"
@@ -425,20 +402,6 @@
                 "Примеры направлений: stealth, healer, scholar, combat, support, arcane, nature, leader.\n"
                 "Выберите 1-2 слова, которые лучше всего описывают навыки персонажа."
             ),
-=======
-        hp = self._prompt_int("HP (8-14): ", minimum=8, maximum=14)
-
-        traits = self._prompt_fixed_list(
-            "Укажи две черты характера (через запятую): ",
-            expected_count=2,
-        )
-        loadout = self._prompt_fixed_list(
-            "Укажи два предмета стартового снаряжения (через запятую): ",
-            expected_count=2,
-        )
-        tags = self._prompt_tags(
-            "Укажи 1-2 тега персонажа (через запятую): ",
->>>>>>> 4d3e22aa
             minimum=1,
             maximum=2,
         )
@@ -554,15 +517,11 @@
             )
 
     def _prompt_party_tags(self) -> List[str]:
-<<<<<<< HEAD
         prompt = (
             "Опиши стиль партии тегами (1-3, через запятую, по умолчанию adventure)\n"
             "Пояснение: теги — короткие английские слова, которые передают атмосферу приключения.\n"
             "Примеры сочетаний: stealth, mystery, intrigue; combat, heroic, justice; exploration, social, discovery."
         )
-=======
-        prompt = "Опиши стиль партии тегами (до 3, через запятую, по умолчанию adventure)."
->>>>>>> 4d3e22aa
         while True:
             raw = simpledialog.askstring("Теги партии", prompt, parent=self.root)
             if raw is None:
