--- conflicted
+++ resolved
@@ -189,7 +189,6 @@
             return
 
         if payload:
-<<<<<<< HEAD
             scenarios = self.party_store.setdefault("scenarios", {})
             scenario_key = self.current_scenario or "default"
             self.current_scenario = scenario_key
@@ -203,17 +202,6 @@
             self.save_party_state()
 
             self.add_to_chat("🎭 Мастер", f"Начальная сцена:\n{scene_description}")
-=======
-            self.party_state = payload
-            scenarios = self.party_store.setdefault("scenarios", {})
-            if self.current_scenario:
-                scenarios[self.current_scenario] = payload
-            else:
-                scenarios["default"] = payload
-                self.current_scenario = "default"
-            self.save_party_state()
-            self.add_to_chat("🎭 Мастер", "Стартовая партия готова. Ведущий задаёт первую сцену.")
->>>>>>> 15f167ec
 
     def _ensure_scenario_selected(self) -> None:
         if self.current_scenario:
@@ -412,7 +400,6 @@
                 return tags
             messagebox.showwarning("Теги партии", "Можно указать от 1 до 3 тегов.")
 
-<<<<<<< HEAD
     def _prompt_first_scene_description(self, scenario_label: str) -> str:
         """Запрашивает у ведущего описание стартовой сцены."""
 
@@ -456,8 +443,6 @@
 
             return scene_text
 
-=======
->>>>>>> 15f167ec
     def _generate_member_id(
         self,
         name: str,
@@ -1609,7 +1594,6 @@
         """Запуск приложения"""
         self.root.mainloop()
 
-<<<<<<< HEAD
 class FirstSceneDialog:
     """Модальное окно с подсказками для описания стартовой сцены."""
 
@@ -1801,8 +1785,6 @@
         self.window.destroy()
 
 
-=======
->>>>>>> 15f167ec
 class CharacterFormDialog:
     """Модальное окно для ввода данных персонажа на одном экране."""
 
