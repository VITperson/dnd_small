#!/usr/bin/env python3
"""
GUI приложение для D&D мастера с использованием OpenAI API
"""

import json
import os
import sys
import tkinter as tk
from pathlib import Path
from tkinter import ttk, scrolledtext, messagebox, simpledialog
from typing import Dict, List, Optional, Set
from dotenv import load_dotenv
from openai import OpenAI
import threading
import random
import yaml
import re
from dice_system import dice_roller
from party_builder import PartyBuilder, PartyMember, PartyValidationError

# Загружаем переменные окружения
load_dotenv()

class DnDMasterGUI:
    def __init__(self):
        """Инициализация GUI приложения"""
        self.root = tk.Tk()
        self.root.title("🎲 D&D Master AI")

        # Цветовая палитра и шрифты вдохновлены атмосферой настольного D&D
        self.theme = {
            "bg_dark": "#1b1410",
            "bg_panel": "#241a16",
            "bg_card": "#f7f0d6",
            "bg_input": "#f2e8cf",
            "accent": "#c08429",
            "accent_light": "#e7c46b",
            "accent_muted": "#9c6b30",
            "button_primary": "#7b3f00",
            "button_secondary": "#5b2d10",
            "button_danger": "#7d1f1a",
            "button_text": "#000000",
            "text_light": "#6f6c66",
            "text_dark": "#2d1b10",
            "text_muted": "#d2b792",
            "dice_highlight": "#3f6e88"
        }
        self.fonts = {
            "title": ("Georgia", 20, "bold"),
            "subtitle": ("Georgia", 12, "bold"),
            "text": ("Georgia", 11),
            "button": ("Georgia", 11, "bold")
        }

        self.configure_theme()
        
        # Проверяем API ключ
        self.api_key = os.getenv('OPENAI_API_KEY')
        if not self.api_key:
            messagebox.showerror("Ошибка", 
                               "Не найден OPENAI_API_KEY в переменных окружения!\n"
                               "Создайте файл .env и добавьте туда ваш API ключ:\n"
                               "OPENAI_API_KEY=your_key_here")
            sys.exit(1)
        
        self.client = OpenAI(api_key=self.api_key)
        self.party_state_path = Path(__file__).resolve().parent / "party_state.json"
        self.party_state_file = str(self.party_state_path)
        self.party_store: Dict[str, object] = self.load_party_state()
        self.current_scenario: Optional[str] = None
        self.party_state: Optional[Dict[str, object]] = None
        self.conversation_history = []
        self.world_bible = None
        self.game_rules = None
        self.story_arc = None
        self.story_file = "story_arc.md"
        self.session_mode = "new"
        self.story_status_message = ""
        self.last_error_message = ""
        self.models = {
            "world": os.getenv("DND_WORLD_MODEL", "gpt-4o-mini"),
            "story": os.getenv("DND_STORY_MODEL", "gpt-4o-mini"),
            "master": os.getenv("DND_MASTER_MODEL", "gpt-4o-mini"),
        }
        
        # Загружаем правила игры
        self.load_game_rules()
        
        # Инициализируем Библию мира
        self.initialize_world_bible()

        # Инициализируем сюжет приключения
        self.initialize_story_arc()
        
        # Системный промпт для D&D мастера
        self.update_system_prompt()
        
        self.setup_ui()
<<<<<<< HEAD
        self.stat_points_limit = 6
=======
>>>>>>> 4344447d
        self.root.after(0, self.ensure_party_initialized)

    def configure_theme(self):
        """Настраивает базовое оформление окна."""
        self.root.geometry("1200x800")
        self.root.configure(bg=self.theme["bg_dark"])
        self.root.option_add("*Font", self.fonts["text"])
        self.root.option_add("*Foreground", self.theme["text_light"])
        self.root.option_add("*Background", self.theme["bg_dark"])
    
    def load_game_rules(self):
        """Загружает правила игры из rules.yaml"""
        try:
            with open('rules.yaml', 'r', encoding='utf-8') as f:
                self.game_rules = yaml.safe_load(f)
            print("📋 Правила игры загружены")
        except Exception as e:
            print(f"❌ Ошибка при загрузке правил: {e}")
            self.game_rules = {}

    def load_party_state(self) -> Dict[str, object]:
        """Загружает сохраненные партии, создавая или мигрируя хранилище при необходимости."""
        default_store: Dict[str, object] = {"scenarios": {}}
        migrated_store: Optional[Dict[str, object]] = None
        if self.party_state_path.exists():
            try:
                with open(self.party_state_file, 'r', encoding='utf-8') as f:
                    data = json.load(f)
                if isinstance(data, dict) and "scenarios" in data:
                    scenarios = data.get("scenarios", {})
                    if isinstance(scenarios, dict):
                        migrated_store = {"scenarios": scenarios}
                elif isinstance(data, dict) and "party" in data:
                    migrated_store = {"scenarios": {"default": data}}
            except Exception as error:
                print(f"❌ Не удалось загрузить сохраненную партию: {error}")

        store = migrated_store or default_store
        if not self.party_state_path.exists() or migrated_store is None:
            try:
                with open(self.party_state_file, 'w', encoding='utf-8') as f:
                    json.dump(store, f, ensure_ascii=False, indent=2)
            except Exception as error:
                print(f"❌ Не удалось создать файл хранения партий: {error}")
        return store

    def save_party_state(self) -> None:
        """Сохраняет текущие данные партий на диск."""
        try:
            with open(self.party_state_file, 'w', encoding='utf-8') as f:
                json.dump(self.party_store, f, ensure_ascii=False, indent=2)
        except Exception as error:
            print(f"❌ Не удалось сохранить партию: {error}")

    @property
    def party_initialized(self) -> bool:
        if not isinstance(self.party_state, dict):
            return False
        flags = (
            self.party_state.get("state_delta", {})
            .get("flags", {})
            .get("set", [])
        )
        return bool(flags and "party_initialized" in flags)

    def ensure_party_initialized(self) -> None:
        """Запускает создание партии при отсутствии сохраненных персонажей."""
        self._ensure_scenario_selected()
        if self.party_initialized:
            messagebox.showinfo(
                "Партия загружена",
                f"Сценарий '{self.current_scenario}' уже содержит сохраненных персонажей."
            )
            return

        scenario_name = self.current_scenario or "default"
        messagebox.showinfo(
            "Создание персонажей",
            f"Для сценария '{scenario_name}' не найдены сохраненные персонажи. Создадим их сейчас."
        )

        try:
            payload = self._run_party_creation_flow()
        except PartyValidationError as error:
            messagebox.showerror(
                "Ошибка валидации",
                f"Не удалось создать партию: {error}"
            )
            return

        if payload:
            self.party_state = payload
            scenarios = self.party_store.setdefault("scenarios", {})
            if self.current_scenario:
                scenarios[self.current_scenario] = payload
            else:
                scenarios["default"] = payload
                self.current_scenario = "default"
            self.save_party_state()
            self.add_to_chat("🎭 Мастер", "Стартовая партия готова. Ведущий задаёт первую сцену.")

    def _ensure_scenario_selected(self) -> None:
        if self.current_scenario:
            return

        scenarios = self.party_store.get("scenarios", {})
        scenario_names = list(scenarios.keys())

        prompt_lines = []
        if scenario_names:
            prompt_lines.append("Доступные сценарии:")
            for idx, name in enumerate(scenario_names, start=1):
                prompt_lines.append(f"{idx}. {name}")
            prompt_lines.append("")
            prompt_lines.append("Введите название сценария или номер из списка.")
        else:
            prompt_lines.append("Введите название нового сценария (по умолчанию default).")

        while True:
            choice = simpledialog.askstring(
                "Выбор сценария",
                "\n".join(prompt_lines),
                parent=self.root
            )
            if choice is None:
                if scenario_names:
                    messagebox.showwarning("Сценарий", "Необходимо выбрать сценарий для продолжения игры.")
                    continue
                choice = "default"

            choice = choice.strip()
            if not choice:
                if scenario_names:
                    messagebox.showwarning("Сценарий", "Название сценария не может быть пустым.")
                    continue
                choice = "default"

            if scenario_names and choice.isdigit():
                index = int(choice)
                if 1 <= index <= len(scenario_names):
                    self.current_scenario = scenario_names[index - 1]
                    break
                messagebox.showwarning("Сценарий", "Укажите корректный номер из списка.")
                continue

            self.current_scenario = choice
            break

        if self.current_scenario in scenarios:
            stored = scenarios[self.current_scenario]
            if isinstance(stored, dict):
                self.party_state = stored

    def _run_party_creation_flow(self) -> Dict[str, object]:
        scenario_label = self.current_scenario or "новый сценарий"
        builder = PartyBuilder()
        party_size = self._prompt_party_size()
        existing_ids: Set[str] = set()

        for index in range(1, party_size + 1):
<<<<<<< HEAD
            messagebox.showinfo(
                "Персонаж",
                (
                    f"Заполнение данных для персонажа {index} из {party_size}.\n"
                    "Следующий экран объединяет все шаги: имя, роль, концепт, характеристики, черты, снаряжение и теги.\n"
                    "Можно вводить данные в любом порядке, но продолжить получится только после заполнения всех полей."
                ),
            )
=======
            messagebox.showinfo("Персонаж", f"Заполнение данных для персонажа {index} из {party_size}.")
>>>>>>> 4344447d
            member = self._collect_member_data(index, existing_ids)
            builder.add_member(member)
            existing_ids.add(member.id)

        coin = self._prompt_optional_int(
            (
                "Сколько монет у партии? (по умолчанию 0)\n"
                "Подсказка: монеты отражают общий кошелёк группы.\n"
                "Если не уверены, смело введите 0 или ориентируйтесь на примеры:\n"
                "0 — нищая группа; 10 — есть немного серебра; 25 — приличная сумма."
            ),
            minimum=0,
            default=0,
        )
        rations = self._prompt_optional_int(
            (
                "Сколько пайков у партии? (по умолчанию 0)\n"
                "Пайки — запас готовой еды на день для всей группы.\n"
                "Примеры: 0 — предстоит искать пропитание; 3 — еда на пару дней; 7 — серьёзные запасы."
            ),
            minimum=0,
            default=0,
        )
        party_tags = self._prompt_party_tags()

        builder.coin = coin
        builder.rations = rations
        builder.party_tags = party_tags

        payload = builder.build_payload()

        json_text = json.dumps(payload, ensure_ascii=False, indent=2)
        print(json_text)
        for line in payload["party_compact"]:
            print(line)

        self._show_party_summary(json_text, payload["party_compact"], scenario_label)

        return payload

    def _prompt_party_size(self) -> int:
        while True:
            value = simpledialog.askinteger(
                "Размер партии",
                (
                    "Сколько персонажей будет в этом сценарии? (1-3)\n"
                    "Пояснение: в этой истории можно вести от одного до трёх героев.\n"
                    "1 — сольный герой; 2 — дуэт с разделением ролей; 3 — полноценная команда."
                ),
                parent=self.root,
                minvalue=1,
                maxvalue=3,
            )
            if value is None:
                messagebox.showwarning("Размер партии", "Укажите количество персонажей от 1 до 3.")
                continue
            return value

    def _collect_member_data(self, index: int, existing_ids: Set[str]) -> PartyMember:
<<<<<<< HEAD
        while True:
            dialog = CharacterFormDialog(
                self.root,
                index=index,
                theme=self.theme,
                fonts=self.fonts,
                stats_limit=self.stat_points_limit,
            )
            result = dialog.show()
            if result is None:
                continue

            member_id = self._generate_member_id(result["name"], existing_ids, index)
            return PartyMember(
                id=member_id,
                name=result["name"],
                role=result["role"],
                concept=result["concept"],
                stats=result["stats"],
                traits=result["traits"],
                loadout=result["loadout"],
                hp=result["hp"],
                tags=result["tags"],
            )
=======
        name = self._prompt_non_empty(
            (
                "Имя персонажа\n"
                "Что нужно: короткое и запоминающееся имя или прозвище героя.\n"
                "Совет: подберите звучание, которое подходит настроению фантазийного мира.\n"
                "Примеры: Арин, Лисса, Мракозор, Ная Ночная-Птица, Бронн Каменный-Кулак."
            )
        )
        role = self._prompt_non_empty(
            (
                "Роль персонажа\n"
                "Что нужно: коротко опиши, чем герой помогает группе.\n"
                "Пояснение: это может быть бой, поддержка, магия, знания или социальные навыки.\n"
                "Примеры: разведчик, лекарь, мечник, мудрый наставник, скрытный стрелок, маг поддержки."
            )
        )
        concept = self._prompt_non_empty(
            (
                "Концепт героя\n"
                "Что нужно: одна фраза о происхождении и мотивации персонажа.\n"
                "Совет: используйте формулу 'кто он + чего хочет'.\n"
                "Примеры: изгнанный дворянин в поиске искупления;\n"
                "деревенская травница, мечтающая доказать свою ценность;\n"
                "бывший солдат, охраняющий друзей любой ценой."
            )
        )

        stats: Dict[str, int] = {}
        stat_order = [
            ("str", "Сила"),
            ("dex", "Ловкость"),
            ("int", "Интеллект"),
            ("wit", "Сообразительность"),
            ("charm", "Обаяние"),
        ]
        for key, label in stat_order:
            stats[key] = self._prompt_int(
                (
                    f"{label} (от -1 до +3)\n"
                    "Объяснение: -1 — заметная слабость, 0 — обычный человек, +3 — легендарный талант.\n"
                    "Подумайте, как герой действует в сценах, и выберите подходящее число.\n"
                    "Примеры распределения:\n"
                    "  Силач: STR 3, DEX 1, INT 0, WIT 0, CHARM -1\n"
                    "  Ловкач: STR 0, DEX 3, INT 1, WIT 1, CHARM 0\n"
                    "  Дипломат: STR -1, DEX 0, INT 1, WIT 2, CHARM 3"
                ),
                minimum=-1,
                maximum=3,
            )

        hp = self._prompt_int(
            (
                "Очки здоровья (HP) (8-14)\n"
                "Пояснение: 8 — хрупкий персонаж, 10 — средний уровень, 14 — выдающаяся стойкость.\n"
                "Совет: бойцы ближнего боя обычно берут 12-14, учёные и маги — 8-10."
            ),
            minimum=8,
            maximum=14,
        )

        traits = self._prompt_fixed_list(
            (
                "Черты характера (ровно 2, через запятую)\n"
                "Что нужно: короткие слова, описывающие поведение героя.\n"
                "Совет: соедините противоположности или подчеркните особенности.\n"
                "Примеры: хладнокровный, благородный; язвительный, преданный; веселый, суеверный."
            ),
            expected_count=2,
        )
        loadout = self._prompt_fixed_list(
            (
                "Стартовое снаряжение (ровно 2 предмета, через запятую)\n"
                "Что нужно: вещи, которые герой берёт в первое приключение.\n"
                "Совет: сочетайте оружие, инструменты, памятные вещи.\n"
                "Примеры: короткий меч, верёвка; травяной набор, посох; арбалет, набор отмычек."
            ),
            expected_count=2,
        )
        tags = self._prompt_tags(
            (
                "Теги персонажа (1-2, через запятую)\n"
                "Объяснение: английские ключевые слова, обозначающие стиль игры героя.\n"
                "Примеры направлений: stealth, healer, scholar, combat, support, arcane, nature, leader.\n"
                "Выберите 1-2 слова, которые лучше всего описывают навыки персонажа."
            ),
            minimum=1,
            maximum=2,
        )

        member_id = self._generate_member_id(name, existing_ids, index)

        return PartyMember(
            id=member_id,
            name=name,
            role=role,
            concept=concept,
            stats=stats,
            traits=traits,
            loadout=loadout,
            hp=hp,
            tags=tags,
        )

    def _prompt_non_empty(self, prompt: str) -> str:
        while True:
            value = simpledialog.askstring("Создание персонажа", prompt, parent=self.root)
            if value is None or not value.strip():
                messagebox.showwarning("Обязательное поле", "Это поле обязательно для заполнения.")
                continue
            return value.strip()

    def _prompt_int(
        self,
        prompt: str,
        *,
        minimum: Optional[int] = None,
        maximum: Optional[int] = None,
    ) -> int:
        while True:
            value = simpledialog.askinteger(
                "Создание персонажа",
                prompt,
                parent=self.root,
                minvalue=minimum,
                maxvalue=maximum,
            )
            if value is None:
                messagebox.showwarning("Обязательное поле", "Нужно ввести допустимое число.")
                continue
            return value
>>>>>>> 4344447d

    def _prompt_optional_int(
        self,
        prompt: str,
        *,
        minimum: Optional[int] = None,
        maximum: Optional[int] = None,
        default: int = 0,
    ) -> int:
        while True:
            raw = simpledialog.askstring("Ресурсы партии", prompt, parent=self.root)
            if raw is None:
                return default
            raw = raw.strip()
            if not raw:
                return default
            try:
                value = int(raw)
            except ValueError:
                messagebox.showwarning("Ресурсы партии", "Введите целое число или оставьте поле пустым.")
                continue
            if minimum is not None and value < minimum:
                messagebox.showwarning("Ресурсы партии", f"Число не может быть меньше {minimum}.")
                continue
            if maximum is not None and value > maximum:
                messagebox.showwarning("Ресурсы партии", f"Число не может быть больше {maximum}.")
                continue
            return value

<<<<<<< HEAD
=======
    def _prompt_fixed_list(self, prompt: str, *, expected_count: int) -> List[str]:
        while True:
            raw = simpledialog.askstring("Создание персонажа", prompt, parent=self.root)
            if raw is None:
                messagebox.showwarning(
                    "Создание персонажа",
                    f"Нужно указать ровно {expected_count} элемента(ов)."
                )
                continue
            items = [item.strip() for item in re.split(r'[;,/]+', raw) if item.strip()]
            if len(items) == expected_count:
                return items
            messagebox.showwarning(
                "Создание персонажа",
                f"Нужно указать ровно {expected_count} элемента(ов)."
            )

    def _prompt_tags(
        self,
        prompt: str,
        *,
        minimum: int,
        maximum: int,
    ) -> List[str]:
        while True:
            raw = simpledialog.askstring("Создание персонажа", prompt, parent=self.root)
            if raw is None:
                messagebox.showwarning(
                    "Создание персонажа",
                    f"Нужно указать от {minimum} до {maximum} тегов."
                )
                continue
            items = [item.strip() for item in re.split(r'[;,]+', raw) if item.strip()]
            if minimum <= len(items) <= maximum:
                return items
            messagebox.showwarning(
                "Создание персонажа",
                f"Нужно указать от {minimum} до {maximum} тегов."
            )

>>>>>>> 4344447d
    def _prompt_party_tags(self) -> List[str]:
        prompt = (
            "Опиши стиль партии тегами (1-3, через запятую, по умолчанию adventure)\n"
            "Пояснение: теги — короткие английские слова, которые передают атмосферу приключения.\n"
            "Примеры сочетаний: stealth, mystery, intrigue; combat, heroic, justice; exploration, social, discovery."
        )
        while True:
            raw = simpledialog.askstring("Теги партии", prompt, parent=self.root)
            if raw is None:
                return ["adventure"]
            raw = raw.strip()
            if not raw:
                return ["adventure"]
            tags = [item.strip() for item in re.split(r'[;,]+', raw) if item.strip()]
            if 1 <= len(tags) <= 3:
                return tags
            messagebox.showwarning("Теги партии", "Можно указать от 1 до 3 тегов.")

    def _generate_member_id(
        self,
        name: str,
        existing_ids: Set[str],
        index: int,
    ) -> str:
        base = self._slugify_tag(name) or f"pc_{index}"
        candidate = f"pc_{base}" if not base.startswith("pc_") else base
        suffix = 1
        final_id = candidate
        while final_id in existing_ids:
            suffix += 1
            final_id = f"{candidate}_{suffix}"
        return final_id

    def _slugify_tag(self, text: str) -> str:
        translit_map = {
            'а': 'a', 'б': 'b', 'в': 'v', 'г': 'g', 'д': 'd', 'е': 'e', 'ё': 'e',
            'ж': 'zh', 'з': 'z', 'и': 'i', 'й': 'y', 'к': 'k', 'л': 'l', 'м': 'm',
            'н': 'n', 'о': 'o', 'п': 'p', 'р': 'r', 'с': 's', 'т': 't', 'у': 'u',
            'ф': 'f', 'х': 'h', 'ц': 'c', 'ч': 'ch', 'ш': 'sh', 'щ': 'sch', 'ъ': '',
            'ы': 'y', 'ь': '', 'э': 'e', 'ю': 'yu', 'я': 'ya'
        }
        result = []
        for char in text.lower():
            if char in translit_map:
                result.append(translit_map[char])
            elif char.isalnum() and char.isascii():
                result.append(char)
        slug = ''.join(result)
        slug = re.sub(r'[^a-z0-9]+', '', slug)
        return slug

    def _show_party_summary(self, json_text: str, compact_lines: List[str], scenario_label: str) -> None:
        colors = self.theme
        fonts = self.fonts

        window = tk.Toplevel(self.root)
        window.title("Стартовая партия создана")
        window.configure(bg=colors["bg_dark"])

        container = tk.Frame(
            window,
            bg=colors["bg_panel"],
            highlightbackground=colors["accent_muted"],
            highlightthickness=1,
            bd=0,
            padx=15,
            pady=15
        )
        container.pack(fill='both', expand=True, padx=20, pady=20)

        title = tk.Label(
            container,
            text=f"Партия для сценария '{scenario_label}' создана",
            font=fonts["subtitle"],
            bg=colors["bg_panel"],
            fg=colors["accent_light"]
        )
        title.pack(pady=(0, 10))

        json_label = tk.Label(
            container,
            text="JSON шаблон:",
            font=fonts["text"],
            bg=colors["bg_panel"],
            fg=colors["accent_light"]
        )
        json_label.pack(anchor='w')

        json_box = scrolledtext.ScrolledText(
            container,
            wrap=tk.WORD,
            width=80,
            height=12,
            font=fonts["text"],
            bg=colors["bg_card"],
            fg=colors["text_dark"],
            relief='flat',
            borderwidth=0,
            highlightthickness=0
        )
        json_box.pack(fill='both', expand=True, pady=(4, 12))
        json_box.insert(tk.END, json_text)
        json_box.config(state='disabled')

        compact_label = tk.Label(
            container,
            text="Краткий список:",
            font=fonts["text"],
            bg=colors["bg_panel"],
            fg=colors["accent_light"]
        )
        compact_label.pack(anchor='w')

        compact_box = scrolledtext.ScrolledText(
            container,
            wrap=tk.WORD,
            width=80,
            height=6,
            font=fonts["text"],
            bg=colors["bg_card"],
            fg=colors["text_dark"],
            relief='flat',
            borderwidth=0,
            highlightthickness=0
        )
        compact_box.pack(fill='x', expand=False, pady=(4, 12))
        compact_box.insert(tk.END, "\n".join(compact_lines))
        compact_box.config(state='disabled')

        close_button = tk.Button(
            container,
            text="Закрыть",
            command=window.destroy,
            font=fonts["button"],
            bg=colors["button_primary"],
            fg=colors["button_text"],
            activebackground=colors["accent"],
            activeforeground=colors["text_dark"],
            relief='flat',
            bd=0,
            cursor='hand2',
            highlightthickness=1,
            highlightbackground=colors["accent_muted"],
            padx=12,
            pady=6
        )
        close_button.pack(pady=(0, 5))

    def initialize_world_bible(self):
        """Инициализация или загрузка Библии мира"""
        bible_file = "world_bible.md"
        
        if os.path.exists(bible_file):
            # Загружаем существующую Библию мира
            try:
                with open(bible_file, 'r', encoding='utf-8') as f:
                    self.world_bible = f.read()
                print("📖 Загружена существующая Библия мира")
            except Exception as e:
                print(f"❌ Ошибка при загрузке Библии мира: {e}")
                self.generate_world_bible()
        else:
            # Генерируем новую Библию мира
            print("🌍 Генерируется новая Библия мира...")
            self.generate_world_bible()
    
    def generate_world_bible(self):
        """Генерирует новую Библию мира"""
        try:
            # Случайные элементы для генерации уникального мира
            settings = [
                "Фэнтези с элементами стимпанка",
                "Темное фэнтези с готическими элементами", 
                "Киберпанк с магией",
                "Постапокалиптическое фэнтези",
                "Средневековое фэнтези с политическими интригами",
                "Магический реализм в современном мире",
                "Сказочное фэнтези с элементами хоррора"
            ]
            
            tones = [
                "мрачный и атмосферный",
                "героический и вдохновляющий", 
                "загадочный и мистический",
                "эпический и драматический",
                "интригующий и политический",
                "темный и напряженный",
                "романтичный и приключенческий"
            ]
            
            genres = [
                "приключения с элементами хоррора",
                "политические интриги с магией",
                "исследования древних руин",
                "война между фракциями",
                "мистические расследования",
                "путешествия между мирами",
                "выживание в опасных землях"
            ]
            
            selected_setting = random.choice(settings)
            selected_tone = random.choice(tones)
            selected_genre = random.choice(genres)
            
            world_prompt = f"""Создай подробную Библию мира для D&D кампании в следующем формате:

# БИБЛИЯ МИРА

## СЕТТИНГ
{selected_setting}

## ТОН И СТИЛЬ
Тон кампании: {selected_tone}
Жанровые правила: {selected_genre}

## ВЕЛИКИЕ ТАБУ (что категорически нельзя делать в этом мире)
- [3-4 табу, связанных с магией, религией или социальными нормами]

## СТАРТОВАЯ ЛОКАЦИЯ
- Название и описание места, где начинается приключение
- Ключевые NPC и их роли
- Основные достопримечательности и опасности

## КЛЮЧЕВЫЕ ФРАКЦИИ
- [4-5 основных фракций с их целями, методами и отношениями]

## МИРОВЫЕ КОНСТАНТЫ (никогда не нарушай эти правила!)
1. [Фундаментальный закон мира]
2. [Магическое правило]
3. [Социальная константа]
4. [Природный закон]
5. [Религиозная догма]
6. [Историческая истина]
7. [Космический принцип]

Создай уникальный, интересный мир с четкими правилами и атмосферой. Все должно быть логично связано между собой."""

            response = self.client.chat.completions.create(
                model=self.models["world"],
                messages=[{"role": "user", "content": world_prompt}],
                max_completion_tokens=2000,
                temperature=0.9
            )
            
            self.world_bible = response.choices[0].message.content
            
            # Сохраняем Библию мира в файл
            with open("world_bible.md", 'w', encoding='utf-8') as f:
                f.write(self.world_bible)
            
            print("✅ Библия мира успешно сгенерирована и сохранена")
            
        except Exception as e:
            print(f"❌ Ошибка при генерации Библии мира: {e}")
            self.world_bible = "Ошибка загрузки Библии мира"

    def initialize_story_arc(self):
        """Определяет текущий сюжет: продолжить или начать заново."""
        has_previous_story = os.path.exists(self.story_file)

        if has_previous_story:
            continue_previous = messagebox.askyesno(
                "Режим игры",
                "Продолжить прошлую сессию приключения?\n" \
                "(Да — продолжить, Нет — начать новую историю)"
            )

            if continue_previous:
                self.session_mode = "continue"
                loaded = self.load_story_arc()
                if loaded and self.story_arc and not self.story_arc.startswith("Ошибка"):
                    self.story_status_message = "Продолжаем прошлое приключение. Загляните в 'Сюжет', чтобы освежить план."
                else:
                    self.session_mode = "new"
                    if self.story_arc and not self.story_arc.startswith("Ошибка"):
                        self.story_status_message = "Предыдущий сюжет не найден, создано новое приключение. Ознакомьтесь с 'Сюжетом'."
                    else:
                        detail = f" Причина: {self.last_error_message}" if self.last_error_message else ""
                        self.story_status_message = "Не удалось загрузить прошлый сюжет и создать новый. Попробуйте сгенерировать его вручную через раздел 'Сюжет'." + detail
                return

        # Если нет предыдущей истории или выбран новый старт
        self.session_mode = "new"
        created = self.generate_story_arc()
        if created and self.story_arc and not self.story_arc.startswith("Ошибка"):
            self.story_status_message = "Начинаем новое приключение! Ознакомьтесь с разделом 'Сюжет', чтобы понять направление истории."
        else:
            detail = f" Причина: {self.last_error_message}" if self.last_error_message else ""
            self.story_status_message = "Не удалось сгенерировать сюжет автоматически. Попробуйте снова через меню 'Сюжет'." + detail

    def load_story_arc(self):
        """Загружает сюжет из файла"""
        try:
            with open(self.story_file, 'r', encoding='utf-8') as f:
                self.story_arc = f.read().strip()
            if not self.story_arc:
                raise ValueError("Пустой сюжет")
            print("🗺️ Сюжет кампании загружен")
            self.last_error_message = ""
            self.update_system_prompt()
            return True
        except Exception as e:
            print(f"❌ Ошибка при загрузке сюжета: {e}")
            self.last_error_message = str(e)
            self.story_arc = None
            created = self.generate_story_arc()
            return created

    def generate_story_arc(self) -> bool:
        """Генерирует новый сюжет кампании и сохраняет его.

        Возвращает True при успехе, False при ошибке."""
        try:
            world_context = self.world_bible if self.world_bible else "Мир не определен"
            rules_context = "\n" + yaml.dump(self.game_rules, allow_unicode=True, sort_keys=False) if self.game_rules else ""

            story_prompt = f"""На основе следующей информации создай сюжет для кампании D&D:

Мир:
{world_context}

Правила или особенности кампании:
{rules_context}

Требования к сюжету:
- Дай яркое название кампании и краткий синопсис (3-4 предложения).
- Распиши сюжет минимум на 3 акта с ключевыми событиями, конфликтами и ожидаемым исходом каждого акта.
- Добавь 3-4 ключевых NPC или фракции, чьи цели двигают сюжет вперед.
- Обозначь 3 сюжетных крючка для игроков и 3 возможные развилки/варианта развития.
- Укажи финальную цель кампании и условия ее достижения.
- Пиши компактно, структурировано с подзаголовками и списками.
- Помни, что мастер обязан направлять игроков к кульминациям, сохраняя интригу и атмосферу.
"""

            response = self.client.chat.completions.create(
                model=self.models["story"],
                messages=[{"role": "user", "content": story_prompt}],
                max_completion_tokens=1500,
                temperature=0.85
            )

            self.story_arc = response.choices[0].message.content.strip()

            with open(self.story_file, 'w', encoding='utf-8') as f:
                f.write(self.story_arc)

            print("✅ Сюжет кампании обновлен и сохранен")

            self.last_error_message = ""
            return True

        except Exception as e:
            print(f"❌ Ошибка при генерации сюжета: {e}")
            self.last_error_message = str(e)
            self.story_arc = "Ошибка загрузки сюжета"
            return False

        finally:
            # После любого обновления сюжета пересобираем системный промпт
            self.update_system_prompt()

    def update_system_prompt(self):
        """Обновляет системный промпт(OpenAI) с учетом текущего мира и сюжета"""
        world_context = self.world_bible if self.world_bible else "Библия мира не загружена"
        story_arc_context = self.story_arc if self.story_arc else "Сюжет текущей сессии не загружен"

        self.system_prompt = f"""Ты опытный мастер D&D. Твоя задача - вести игру, создавать атмосферу и помогать игрокам.
        Отвечай на русском языке в роли мастера игры. Будь креативным, но справедливым.
        Если игрок описывает действия своего персонажа, реагируй как мастер и расскажи что происходит.
        Если игрок задает вопросы о правилах или мире, отвечай как знающий мастер.
        Ты обязан строго следовать сюжету текущей сессии и мягко направлять игроков к его ключевым событиям, сохраняя свободу выбора.

        ПРАВИЛА ИГРЫ:
        - Всегда бросай кости за кадром и сообщай готовые результаты
        - Используй шкалу сложностей: Тривиальная(5), Легкая(10), Средняя(15), Сложная(20), Очень сложная(25), Почти невозможная(30)
        - Для проверок характеристик используй d20 + модификатор характеристики
        - Для атак используй d20 + бонус атаки против Класса Брони (AC)
        - Критический удар на 20, критический промах на 1
        - Длина ответов: 50-200 слов, предпочтительно 100 слов

        ВАЖНО: Строго следуй правилам и константам мира из Библии мира:
        {world_context}

        ТЕКУЩИЙ СЮЖЕТ КАМПАНИИ (следуй ему без отклонений, направляй игроков к кульминациям и финалу):
        {story_arc_context}

        Никогда не нарушай установленные константы мира и следуй заданному тону и стилю."""

    def detect_and_roll_dice(self, user_input: str) -> str:
        """Определяет нужны ли броски костей и выполняет их"""
        dice_results = []
        
        # Список ключевых слов для автоматических бросков
        auto_roll_keywords = {
            'атака': ('d20', 0),  # Базовая атака
            'урон': ('d8', 0),    # Базовый урон меча
            'проверка': ('d20', 0),  # Проверка характеристики
            'спасбросок': ('d20', 0),  # Спасбросок
            'инициатива': ('d20', 0),  # Инициатива
            'скрытность': ('d20', 0),  # Проверка скрытности
            'восприятие': ('d20', 0),  # Проверка восприятия
            'магия': ('d20', 0),  # Проверка магии
            'убеждение': ('d20', 0),  # Проверка убеждения
            'запугивание': ('d20', 0),  # Проверка запугивания
            'атлетика': ('d20', 0),  # Проверка атлетики
            'акробатика': ('d20', 0),  # Проверка акробатики
        }
        
        # Проверяем, есть ли в тексте ключевые слова для бросков
        for keyword, (dice_type, modifier) in auto_roll_keywords.items():
            if keyword in user_input.lower():
                result = dice_roller.roll_dice(f"{dice_type}+{modifier}")
                dice_results.append(dice_roller.format_roll_result(result))
        
        # Проверяем явные команды бросков (например "бросаю d20", "кидаю кости")
        dice_patterns = [
            r'бросаю?\s+(d\d+)',
            r'кидаю?\s+(d\d+)',
            r'бросок\s+(d\d+)',
            r'(\d*d\d+\+?\d*)',
        ]
        
        for pattern in dice_patterns:
            matches = re.findall(pattern, user_input.lower())
            for match in matches:
                if isinstance(match, tuple):
                    match = match[0]
                result = dice_roller.roll_dice(match)
                dice_results.append(dice_roller.format_roll_result(result))
        
        return dice_results
    
    def setup_ui(self):
        """Настройка пользовательского интерфейса"""
        colors = self.theme
        fonts = self.fonts

        # Заголовок
        title_frame = tk.Frame(
            self.root,
            bg=colors["bg_dark"],
            pady=10
        )
        title_frame.pack(fill='x', padx=20, pady=(10, 0))

        title_label = tk.Label(
            title_frame,
            text="🎲 Добро пожаловать в D&D с AI мастером! 🎲",
            font=fonts["title"],
            bg=colors["bg_dark"],
            fg=colors["accent_light"]
        )
        title_label.pack()

        subtitle_label = tk.Label(
            title_frame,
            text="Приготовьтесь к приключению: описывайте действия, а мастер поведает, что скрывают тени мира.",
            font=fonts["text"],
            bg=colors["bg_dark"],
            fg=colors["text_muted"]
        )
        subtitle_label.pack()

        # Область истории чата
        chat_frame = tk.Frame(
            self.root,
            bg=colors["bg_panel"],
            highlightbackground=colors["accent_muted"],
            highlightthickness=1,
            bd=0,
            padx=10,
            pady=10
        )
        chat_frame.pack(fill='both', expand=True, padx=20, pady=15)

        chat_label = tk.Label(
            chat_frame,
            text="История приключения:",
            font=fonts["subtitle"],
            bg=colors["bg_panel"],
            fg=colors["accent_light"]
        )
        chat_label.pack(anchor='w', padx=5, pady=(0, 4))

        # Текстовое поле с прокруткой для истории
        self.chat_display = scrolledtext.ScrolledText(
            chat_frame,
            wrap=tk.WORD,
            width=70,
            height=20,
            font=fonts["text"],
            bg=colors["bg_card"],
            fg=colors["text_dark"],
            state='disabled',
            relief='flat',
            borderwidth=0,
            highlightthickness=0,
            insertbackground=colors["text_dark"],
            selectbackground=colors["accent"],
            selectforeground=colors["text_dark"],
            padx=10,
            pady=10
        )
        try:
            self.chat_display.config(disabledbackground=colors["bg_card"], disabledforeground=colors["text_dark"])
        except tk.TclError:
            pass
        self.chat_display.pack(fill='both', expand=True, padx=5, pady=5)
        self.chat_display.tag_configure("speaker_master", foreground=colors["accent"], font=fonts["button"])
        self.chat_display.tag_configure("speaker_player", foreground=colors["button_primary"], font=fonts["button"])
        self.chat_display.tag_configure("speaker_dice", foreground=colors["dice_highlight"], font=fonts["button"])
        self.chat_display.tag_configure("speaker_other", foreground=colors["text_dark"], font=fonts["button"])
        self.chat_display.tag_configure("message_body", foreground=colors["text_dark"], font=fonts["text"])

        # Область ввода
        input_frame = tk.Frame(
            self.root,
            bg=colors["bg_panel"],
            highlightbackground=colors["accent_muted"],
            highlightthickness=1,
            bd=0,
            padx=10,
            pady=10
        )
        input_frame.pack(fill='x', padx=20, pady=(0, 20))

        input_label = tk.Label(
            input_frame,
            text="Ваше действие:",
            font=fonts["subtitle"],
            bg=colors["bg_panel"],
            fg=colors["accent_light"]
        )
        input_label.pack(anchor='w', padx=5, pady=(0, 6))

        # Поле ввода и кнопки
        button_frame = tk.Frame(
            input_frame,
            bg=colors["bg_panel"]
        )
        button_frame.pack(fill='x', padx=5, pady=5)

        self.input_text = tk.Text(
            button_frame,
            height=3,
            wrap=tk.WORD,
            font=fonts["text"],
            bg=colors["bg_input"],
            fg=colors["text_dark"],
            insertbackground=colors["text_dark"],
            relief='flat',
            borderwidth=0,
            highlightthickness=1,
            highlightbackground=colors["accent_muted"],
            highlightcolor=colors["accent"],
            padx=8,
            pady=6
        )
        self.input_text.pack(side='left', fill='both', expand=True, padx=(0, 5))

        # Кнопки
        buttons_frame = tk.Frame(button_frame, bg=colors["bg_panel"])
        buttons_frame.pack(side='right', fill='y')

        self.send_button = tk.Button(
            buttons_frame,
            text="Отправить",
            command=self.send_message,
            font=fonts["button"],
            bg=colors["button_primary"],
            fg=colors["button_text"],
            activebackground=colors["accent"],
            activeforeground=colors["text_dark"],
            relief='flat',
            bd=0,
            width=12,
            cursor='hand2',
            highlightthickness=1,
            highlightbackground=colors["accent_muted"]
        )
        self.send_button.pack(pady=2)

        self.world_button = tk.Button(
            buttons_frame,
            text="Мир",
            command=self.show_world_bible,
            font=fonts["button"],
            bg=colors["button_secondary"],
            fg=colors["button_text"],
            activebackground=colors["accent"],
            activeforeground=colors["text_dark"],
            relief='flat',
            bd=0,
            width=12,
            cursor='hand2',
            highlightthickness=1,
            highlightbackground=colors["accent_muted"]
        )
        self.world_button.pack(pady=2)

        self.story_button = tk.Button(
            buttons_frame,
            text="Сюжет",
            command=self.show_story_arc,
            font=fonts["button"],
            bg=colors["accent_light"],
            fg=colors["text_dark"],
            activebackground=colors["accent"],
            activeforeground=colors["text_dark"],
            relief='flat',
            bd=0,
            width=12,
            cursor='hand2',
            highlightthickness=1,
            highlightbackground=colors["accent_muted"]
        )
        self.story_button.pack(pady=2)

        self.dice_button = tk.Button(
            buttons_frame,
            text="Кости",
            command=self.show_dice_roller,
            font=fonts["button"],
            bg=colors["accent"],
            fg=colors["text_dark"],
            activebackground=colors["accent_light"],
            activeforeground=colors["text_dark"],
            relief='flat',
            bd=0,
            width=12,
            cursor='hand2',
            highlightthickness=1,
            highlightbackground=colors["accent_muted"]
        )
        self.dice_button.pack(pady=2)

        self.exit_button = tk.Button(
            buttons_frame,
            text="Выход",
            command=self.exit_app,
            font=fonts["button"],
            bg=colors["button_danger"],
            fg=colors["button_text"],
            activebackground="#a42822",
            activeforeground=colors["button_text"],
            relief='flat',
            bd=0,
            width=12,
            cursor='hand2',
            highlightthickness=1,
            highlightbackground=colors["accent_muted"]
        )
        self.exit_button.pack(pady=2)
        
        # Привязываем Enter для отправки сообщения
        self.input_text.bind('<Control-Return>', lambda e: self.send_message())
        
        # Приветственное сообщение
        welcome_message = (
            "Добро пожаловать в мир D&D! Я ваш мастер игры. Мир уже создан и готов к приключениям. "
            "Нажмите кнопку 'Мир', чтобы изучить Библию мира, и 'Сюжет' — чтобы увидеть план кампании. "
        )
        if self.story_status_message:
            welcome_message += self.story_status_message
        self.add_to_chat("🎭 Мастер", welcome_message)
        
    def add_to_chat(self, sender, message):
        """Добавить сообщение в чат"""
        if "Мастер" in sender:
            speaker_tag = "speaker_master"
        elif "Игрок" in sender:
            speaker_tag = "speaker_player"
        elif "Бросок" in sender:
            speaker_tag = "speaker_dice"
        else:
            speaker_tag = "speaker_other"

        self.chat_display.config(state='normal')
        self.chat_display.insert(tk.END, f"{sender}: ", speaker_tag)
        self.chat_display.insert(tk.END, f"{message}\n\n", "message_body")
        self.chat_display.config(state='disabled')
        self.chat_display.see(tk.END)
        
    def send_message(self):
        """Отправить сообщение мастеру"""
        user_input = self.input_text.get("1.0", tk.END).strip()
        
        if not user_input:
            return
            
        # Очищаем поле ввода
        self.input_text.delete("1.0", tk.END)
        
        # Добавляем сообщение игрока в чат
        self.add_to_chat("👤 Игрок", user_input)
        
        # Проверяем и выполняем броски костей
        dice_results = self.detect_and_roll_dice(user_input)
        if dice_results:
            for result in dice_results:
                self.add_to_chat("🎲 Бросок", result)
        
        # Отключаем кнопку отправки во время обработки
        self.send_button.config(state='disabled', text="Думает...")
        
        # Запускаем обработку в отдельном потоке
        thread = threading.Thread(target=self.process_message, args=(user_input,))
        thread.daemon = True
        thread.start()
        
    def process_message(self, user_input):
        """Обработать сообщение в отдельном потоке"""
        try:
            master_response = self.get_master_response(user_input)
            
            # Обновляем UI в главном потоке
            self.root.after(0, self.display_master_response, master_response)
            
        except Exception as e:
            error_msg = f"❌ Ошибка при обращении к OpenAI: {str(e)}"
            self.root.after(0, self.display_master_response, error_msg)
            
    def display_master_response(self, response):
        """Отобразить ответ мастера"""
        self.add_to_chat("🎭 Мастер", response)
        
        # Включаем кнопку отправки обратно
        self.send_button.config(state='normal', text="Отправить")
        
    def get_master_response(self, user_input):
        """Получить ответ от мастера через OpenAI API"""
        try:
            # Добавляем пользовательский ввод в историю
            self.conversation_history.append({"role": "user", "content": user_input})
            
            # Формируем сообщения для API
            messages = [{"role": "system", "content": self.system_prompt}]
            messages.extend(self.conversation_history[-10:])  # Ограничиваем историю последними 10 сообщениями
            
            # Отправляем запрос к OpenAI
            response = self.client.chat.completions.create(
                model=self.models["master"],
                messages=messages,
                max_completion_tokens=500,
                temperature=0.8
            )
            
            master_response = response.choices[0].message.content
            
            # Добавляем ответ мастера в историю
            self.conversation_history.append({"role": "assistant", "content": master_response})
            
            return master_response
            
        except Exception as e:
            return f"❌ Ошибка при обращении к OpenAI: {str(e)}"
    
    def show_world_bible(self):
        """Показать Библию мира в отдельном окне"""
        if not self.world_bible:
            messagebox.showwarning("Предупреждение", "Библия мира не загружена")
            return
            
        colors = self.theme
        fonts = self.fonts

        bible_window = tk.Toplevel(self.root)
        bible_window.title("📖 Библия мира")
        bible_window.geometry("900x700")
        bible_window.minsize(700, 500)
        bible_window.configure(bg=colors["bg_dark"])

        container = tk.Frame(
            bible_window,
            bg=colors["bg_panel"],
            highlightbackground=colors["accent_muted"],
            highlightthickness=1,
            bd=0,
            padx=15,
            pady=15
        )
        container.pack(fill='both', expand=True, padx=20, pady=20)

        title_label = tk.Label(
            container,
            text="📖 Библия мира",
            font=fonts["title"],
            bg=colors["bg_panel"],
            fg=colors["accent_light"]
        )
        title_label.pack(pady=(0, 12))

        bible_text = scrolledtext.ScrolledText(
            container,
            wrap=tk.WORD,
            width=100,
            height=35,
            font=fonts["text"],
            bg=colors["bg_card"],
            fg=colors["text_dark"],
            state='disabled',
            relief='flat',
            borderwidth=0,
            highlightthickness=0,
            insertbackground=colors["text_dark"],
            selectbackground=colors["accent"],
            selectforeground=colors["text_dark"],
            padx=12,
            pady=12
        )
        try:
            bible_text.config(disabledbackground=colors["bg_card"], disabledforeground=colors["text_dark"])
        except tk.TclError:
            pass
        bible_text.pack(fill='both', expand=True, padx=5, pady=5)

        bible_text.config(state='normal')
        bible_text.insert(tk.END, self.world_bible)
        bible_text.config(state='disabled')

        close_button = tk.Button(
            container,
            text="Закрыть",
            command=bible_window.destroy,
            font=fonts["button"],
            bg=colors["button_danger"],
            fg=colors["button_text"],
            activebackground="#a42822",
            activeforeground=colors["button_text"],
            relief='flat',
            bd=0,
            cursor='hand2',
            highlightthickness=1,
            highlightbackground=colors["accent_muted"],
            padx=14,
            pady=6
        )
        close_button.pack(pady=10)

    def show_story_arc(self):
        """Показывает текущий сюжет кампании и позволяет обновить его"""
        colors = self.theme
        fonts = self.fonts

        story_window = tk.Toplevel(self.root)
        story_window.title("🗺️ Сюжет кампании")
        story_window.geometry("800x600")
        story_window.minsize(600, 450)
        story_window.configure(bg=colors["bg_dark"])

        container = tk.Frame(
            story_window,
            bg=colors["bg_panel"],
            highlightbackground=colors["accent_muted"],
            highlightthickness=1,
            bd=0,
            padx=15,
            pady=15
        )
        container.pack(fill='both', expand=True, padx=20, pady=20)

        title_label = tk.Label(
            container,
            text="🗺️ План кампании",
            font=fonts["title"],
            bg=colors["bg_panel"],
            fg=colors["accent_light"]
        )
        title_label.pack(pady=(0, 12))

        story_text = scrolledtext.ScrolledText(
            container,
            wrap=tk.WORD,
            width=90,
            height=30,
            font=fonts["text"],
            bg=colors["bg_card"],
            fg=colors["text_dark"],
            state='normal',
            relief='flat',
            borderwidth=0,
            highlightthickness=0,
            insertbackground=colors["text_dark"],
            selectbackground=colors["accent"],
            selectforeground=colors["text_dark"],
            padx=12,
            pady=12
        )
        story_text.pack(fill='both', expand=True, padx=5, pady=5)

        if self.story_arc and not self.story_arc.startswith("Ошибка"):
            story_content = self.story_arc
            story_state = 'disabled'
        else:
            story_content = "Сюжет не загружен. Используйте кнопку ниже, чтобы сгенерировать новый."
            story_state = 'normal'

        story_text.insert(tk.END, story_content)
        story_text.config(state=story_state)
        try:
            story_text.config(disabledbackground=colors["bg_card"], disabledforeground=colors["text_dark"])
        except tk.TclError:
            pass

        buttons_bar = tk.Frame(container, bg=colors["bg_panel"])
        buttons_bar.pack(fill='x', pady=(12, 0))

        def regenerate_story():
            if not messagebox.askyesno(
                "Новый сюжет",
                "Сгенерировать новый сюжет кампании? Текущий план будет перезаписан."
            ):
                return

            created = self.generate_story_arc()
            if created and self.story_arc and not self.story_arc.startswith("Ошибка"):
                story_text.config(state='normal')
                story_text.delete("1.0", tk.END)
                story_text.insert(tk.END, self.story_arc)
                story_text.config(state='disabled')
                messagebox.showinfo("Сюжет обновлен", "Создан новый сюжет кампании. Ведущий будет следовать ему.")
                self.session_mode = "new"
                self.story_status_message = "Сюжет обновлен. Ознакомьтесь с разделом 'Сюжет', чтобы увидеть новые детали."
                self.add_to_chat("🎭 Мастер", "Сюжет кампании только что обновился. Следуем новому плану приключения!")
            else:
                story_text.config(state='normal')
                story_text.delete("1.0", tk.END)
                failure_text = "Не удалось создать сюжет. Повторите попытку позже."
                if self.last_error_message:
                    failure_text += f"\n\nПричина: {self.last_error_message}"
                story_text.insert(tk.END, failure_text)
                story_text.config(state='disabled')
                message = "Не удалось создать сюжет. Проверьте подключение к сети или попробуйте позже."
                if self.last_error_message:
                    message += f"\n\nПодробности: {self.last_error_message}"
                messagebox.showerror("Ошибка", message)
                self.story_status_message = "Сюжет недоступен. Повторите генерацию через раздел 'Сюжет'."
                self.add_to_chat("🎭 Мастер", "Не удалось обновить сюжет кампании. Попробуйте снова или проверьте соединение.")

        regenerate_button = tk.Button(
            buttons_bar,
            text="Сгенерировать новый сюжет",
            command=regenerate_story,
            font=fonts["button"],
            bg=colors["button_primary"],
            fg=colors["button_text"],
            activebackground=colors["accent"],
            activeforeground=colors["text_dark"],
            relief='flat',
            bd=0,
            cursor='hand2',
            highlightthickness=1,
            highlightbackground=colors["accent_muted"],
            padx=12,
            pady=6
        )
        regenerate_button.pack(side='left')

        close_button = tk.Button(
            buttons_bar,
            text="Закрыть",
            command=story_window.destroy,
            font=fonts["button"],
            bg=colors["button_danger"],
            fg=colors["button_text"],
            activebackground="#a42822",
            activeforeground=colors["button_text"],
            relief='flat',
            bd=0,
            cursor='hand2',
            highlightthickness=1,
            highlightbackground=colors["accent_muted"],
            padx=12,
            pady=6
        )
        close_button.pack(side='right')

    def show_dice_roller(self):
        """Показать окно броска костей"""
        colors = self.theme
        fonts = self.fonts

        dice_window = tk.Toplevel(self.root)
        dice_window.title("🎲 Бросок костей")
        dice_window.geometry("500x400")
        dice_window.minsize(420, 360)
        dice_window.configure(bg=colors["bg_dark"])

        container = tk.Frame(
            dice_window,
            bg=colors["bg_panel"],
            highlightbackground=colors["accent_muted"],
            highlightthickness=1,
            bd=0,
            padx=15,
            pady=15
        )
        container.pack(fill='both', expand=True, padx=20, pady=20)

        title_label = tk.Label(
            container,
            text="🎲 Бросок костей",
            font=fonts["title"],
            bg=colors["bg_panel"],
            fg=colors["accent_light"]
        )
        title_label.pack(pady=(0, 12))

        input_frame = tk.Frame(container, bg=colors["bg_panel"])
        input_frame.pack(fill='x', padx=5, pady=10)

        tk.Label(
            input_frame,
            text="Введите бросок (например: d20, 2d6+3):",
            font=fonts["text"],
            bg=colors["bg_panel"],
            fg=colors["accent_light"]
        ).pack(anchor='w')

        dice_input = tk.Entry(
            input_frame,
            font=fonts["text"],
            width=20,
            bg=colors["bg_input"],
            fg=colors["text_dark"],
            insertbackground=colors["text_dark"],
            relief='flat',
            highlightthickness=1,
            highlightbackground=colors["accent_muted"],
            highlightcolor=colors["accent"]
        )
        dice_input.pack(side='left', padx=(0, 10), pady=(6, 0))

        roll_button = tk.Button(
            input_frame,
            text="Бросить",
            command=lambda: self.roll_dice_from_input(dice_input, result_text),
            font=fonts["button"],
            bg=colors["button_primary"],
            fg=colors["button_text"],
            activebackground=colors["accent"],
            activeforeground=colors["text_dark"],
            relief='flat',
            bd=0,
            cursor='hand2',
            highlightthickness=1,
            highlightbackground=colors["accent_muted"],
            padx=12,
            pady=4
        )
        roll_button.pack(side='left', pady=(6, 0))

        quick_frame = tk.Frame(container, bg=colors["bg_panel"])
        quick_frame.pack(fill='x', padx=5, pady=5)

        tk.Label(
            quick_frame,
            text="Быстрые броски:",
            font=fonts["text"],
            bg=colors["bg_panel"],
            fg=colors["accent_light"]
        ).pack(anchor='w')

        quick_buttons_frame = tk.Frame(quick_frame, bg=colors["bg_panel"])
        quick_buttons_frame.pack(fill='x', pady=5)

        quick_dice = ['d20', 'd12', 'd10', 'd8', 'd6', 'd4']
        for dice in quick_dice:
            btn = tk.Button(
                quick_buttons_frame,
                text=dice,
                command=lambda d=dice: self.quick_roll(d, result_text),
                font=fonts["text"],
                bg=colors["accent"],
                fg=colors["text_dark"],
                activebackground=colors["accent_light"],
                activeforeground=colors["text_dark"],
                relief='flat',
                bd=0,
                width=6,
                cursor='hand2',
                highlightthickness=1,
                highlightbackground=colors["accent_muted"]
            )
            btn.pack(side='left', padx=3, pady=2)

        result_text = scrolledtext.ScrolledText(
            container,
            wrap=tk.WORD,
            width=50,
            height=15,
            font=fonts["text"],
            bg=colors["bg_card"],
            fg=colors["text_dark"],
            state='disabled',
            relief='flat',
            borderwidth=0,
            highlightthickness=0,
            insertbackground=colors["text_dark"],
            selectbackground=colors["accent"],
            selectforeground=colors["text_dark"],
            padx=10,
            pady=10
        )
        try:
            result_text.config(disabledbackground=colors["bg_card"], disabledforeground=colors["text_dark"])
        except tk.TclError:
            pass
        result_text.pack(fill='both', expand=True, padx=5, pady=10)

        close_button = tk.Button(
            container,
            text="Закрыть",
            command=dice_window.destroy,
            font=fonts["button"],
            bg=colors["button_danger"],
            fg=colors["button_text"],
            activebackground="#a42822",
            activeforeground=colors["button_text"],
            relief='flat',
            bd=0,
            cursor='hand2',
            highlightthickness=1,
            highlightbackground=colors["accent_muted"],
            padx=14,
            pady=6
        )
        close_button.pack(pady=10)
    
    def roll_dice_from_input(self, input_widget, result_widget):
        """Бросить кости из поля ввода"""
        dice_string = input_widget.get().strip()
        if not dice_string:
            return
        
        result = dice_roller.roll_dice(dice_string)
        formatted_result = dice_roller.format_roll_result(result)
        
        result_widget.config(state='normal')
        result_widget.insert(tk.END, f"{formatted_result}\n")
        result_widget.config(state='disabled')
        result_widget.see(tk.END)
        
        # Добавляем результат в основной чат
        self.add_to_chat("🎲 Бросок", formatted_result)
    
    def quick_roll(self, dice_string, result_widget):
        """Быстрый бросок костей"""
        result = dice_roller.roll_dice(dice_string)
        formatted_result = dice_roller.format_roll_result(result)
        
        result_widget.config(state='normal')
        result_widget.insert(tk.END, f"{formatted_result}\n")
        result_widget.config(state='disabled')
        result_widget.see(tk.END)
        
        # Добавляем результат в основной чат
        self.add_to_chat("🎲 Бросок", formatted_result)
    
    def exit_app(self):
        """Выход из приложения"""
        if messagebox.askyesno("Выход", "Вы уверены, что хотите выйти из игры?"):
            self.root.quit()
            self.root.destroy()
    
    def run(self):
        """Запуск приложения"""
        self.root.mainloop()

class CharacterFormDialog:
    """Модальное окно для ввода данных персонажа на одном экране."""

    def __init__(
        self,
        parent: tk.Tk,
        *,
        index: int,
        theme: Dict[str, str],
        fonts: Dict[str, tuple],
        stats_limit: int,
    ) -> None:
        self.parent = parent
        self.theme = theme
        self.fonts = fonts
        self.stats_limit = stats_limit
        self.index = index
        self.result: Optional[Dict[str, object]] = None

        self.window = tk.Toplevel(parent)
        self.window.title(f"Персонаж {index}: анкета героя")
        self.window.configure(bg=self.theme["bg_dark"])
        self.window.transient(parent)
        self.window.grab_set()
        self.window.resizable(True, True)
        self.window.minsize(760, 720)
        self.window.protocol("WM_DELETE_WINDOW", self._prevent_close)

        self.name_var = tk.StringVar()
        self.role_var = tk.StringVar()
        self.concept_var = tk.StringVar()
        self.hp_var = tk.IntVar(value=10)
        self.trait_vars = [tk.StringVar(), tk.StringVar()]
        self.loadout_vars = [tk.StringVar(), tk.StringVar()]
        self.tags_var = tk.StringVar()

        self.stats_order = [
            (
                "str",
                "Сила (STR)",
                "Как герой справляется с тяжёлой работой и ближним боем."
                " Примеры: рыцарь, наёмник, защитник деревни.",
            ),
            (
                "dex",
                "Ловкость (DEX)",
                "Ответственна за точные действия, меткость и акробатику."
                " Примеры: охотник, вор, следопыт.",
            ),
            (
                "int",
                "Интеллект (INT)",
                "Показывает знания, учёность и умение планировать."
                " Примеры: мудрец, артефактор, маг-теоретик.",
            ),
            (
                "wit",
                "Сообразительность (WIT)",
                "Реакция, смекалка и умение быстро находить решения."
                " Примеры: следователь, авантюрист, механик.",
            ),
            (
                "charm",
                "Обаяние (CHARM)",
                "Харизма, лидерство и влияние на окружающих."
                " Примеры: дипломат, бард, вдохновляющий капитан.",
            ),
        ]

        self.stats_vars: Dict[str, tk.IntVar] = {
            key: tk.IntVar(value=0) for key, *_ in self.stats_order
        }
        for var in self.stats_vars.values():
            var.trace_add("write", self._on_stat_change)

        self.points_label: Optional[tk.Label] = None
        self._build_ui()
        self._on_stat_change()

    def show(self) -> Optional[Dict[str, object]]:
        """Показывает окно и возвращает заполненные данные."""
        self.window.wait_window()
        return self.result

    def _build_ui(self) -> None:
        colors = self.theme
        fonts = self.fonts

        container = tk.Frame(
            self.window,
            bg=colors["bg_panel"],
            padx=20,
            pady=20,
            highlightbackground=colors["accent_muted"],
            highlightthickness=1,
        )
        container.pack(fill="both", expand=True, padx=16, pady=16)

        intro_text = (
            "Все этапы создания героя собраны на одном экране.\n"
            "Заполните поля в любом порядке: имя, роль, концепт, характеристики, черты, снаряжение и теги.\n"
            "Чтобы избежать дисбаланса, распределите до"
            f" {self.stats_limit} очков между характеристиками (значения от -1 до +3).\n"
            "Пример готового героя: Лисса Тенистая — ловкий разведчик,"
            " стремится доказать, что может защитить друзей."
        )
        intro = tk.Label(
            container,
            text=intro_text,
            bg=colors["bg_panel"],
            fg=colors["text_light"],
            font=fonts["text"],
            justify="left",
            wraplength=680,
        )
        intro.pack(anchor="w")

        general_frame = self._make_section(container, "Основные сведения")
        self.name_entry = self._add_entry(
            general_frame,
            "Имя героя",
            (
                "Выберите звучное имя или прозвище."
                " Примеры: Арин Храбрый, Мирра Шепот-Ручья,"
                " Торвальд Молот, Зоя Искра, Рин Седой-Ветер."
            ),
            self.name_var,
        )
        self._add_entry(
            general_frame,
            "Роль в команде",
            (
                "Коротко опишите вклад героя."
                " Примеры: разведчик, целитель, мечник, защитник, охотник за знаниями,"
                " вдохновляющий лидер."
            ),
            self.role_var,
        )
        self._add_entry(
            general_frame,
            "Концепт и мотивация",
            (
                "Опишите героя одной фразой: происхождение + стремление."
                " Примеры: 'Изгнанный рыцарь ищет искупления',"
                " 'Деревенская травница хочет доказать ценность',"
                " 'Бывший солдат оберегает друзей любой ценой'."
            ),
            self.concept_var,
        )

        stats_frame = self._make_section(container, "Характеристики")
        stats_hint = tk.Label(
            stats_frame,
            text=(
                "Каждый показатель показывает сильные и слабые стороны героя."
                " Все значения должны оставаться в диапазоне от -1 до +3.\n"
                "Распределите до"
                f" {self.stats_limit} очков. Примеры готовых сетов:\n"
                "  • Силач-страж: STR 3, DEX 1, INT 0, WIT 0, CHARM -1\n"
                "  • Ловкий разведчик: STR 0, DEX 3, INT 1, WIT 1, CHARM 0\n"
                "  • Дипломат: STR -1, DEX 0, INT 1, WIT 2, CHARM 3"
            ),
            bg=colors["bg_panel"],
            fg=colors["text_light"],
            font=fonts["text"],
            justify="left",
            wraplength=680,
        )
        stats_hint.pack(anchor="w", pady=(4, 6))

        for key, label, description in self.stats_order:
            row = tk.Frame(stats_frame, bg=colors["bg_panel"])
            row.pack(fill="x", pady=3)
            label_widget = tk.Label(
                row,
                text=label,
                bg=colors["bg_panel"],
                fg=colors["accent_light"],
                font=fonts["text"],
                width=18,
                anchor="w",
            )
            label_widget.pack(side="left")

            spin = tk.Spinbox(
                row,
                from_=-1,
                to=3,
                textvariable=self.stats_vars[key],
                width=5,
                justify="center",
                bg=colors["bg_input"],
                fg=colors["text_dark"],
                insertbackground=colors["text_dark"],
            )
            spin.pack(side="left", padx=6)

            desc_label = tk.Label(
                row,
                text=description,
                bg=colors["bg_panel"],
                fg=colors["text_light"],
                font=fonts["text"],
                justify="left",
                wraplength=480,
            )
            desc_label.pack(side="left", fill="x", expand=True)

        self.points_label = tk.Label(
            stats_frame,
            bg=colors["bg_panel"],
            fg=colors["accent_light"],
            font=fonts["text"],
            anchor="w",
            justify="left",
        )
        self.points_label.pack(fill="x", pady=(6, 0))

        hp_frame = self._make_section(container, "Очки здоровья (HP)")
        hp_hint = tk.Label(
            hp_frame,
            text=(
                "Выберите значение от 8 до 14.\n"
                "8 — герой хрупкий и должен избегать прямых ударов.\n"
                "10 — средняя стойкость. 12-14 — закалённый боец или опытный выживший."
            ),
            bg=colors["bg_panel"],
            fg=colors["text_light"],
            font=fonts["text"],
            justify="left",
            wraplength=680,
        )
        hp_hint.pack(anchor="w", pady=(4, 4))

        hp_row = tk.Frame(hp_frame, bg=colors["bg_panel"])
        hp_row.pack(anchor="w", pady=(0, 4))
        hp_label = tk.Label(
            hp_row,
            text="HP",
            bg=colors["bg_panel"],
            fg=colors["accent_light"],
            font=fonts["text"],
        )
        hp_label.pack(side="left")
        hp_spin = tk.Spinbox(
            hp_row,
            from_=8,
            to=14,
            textvariable=self.hp_var,
            width=5,
            justify="center",
            bg=colors["bg_input"],
            fg=colors["text_dark"],
            insertbackground=colors["text_dark"],
        )
        hp_spin.pack(side="left", padx=6)

        traits_frame = self._make_section(container, "Черты характера")
        traits_hint = tk.Label(
            traits_frame,
            text=(
                "Заполните две короткие черты, которые раскрывают характер героя.\n"
                "Примеры пар: хладнокровный и благородный; язвительный и преданный;"
                " весёлый и суеверный; честный и упрямый."
            ),
            bg=colors["bg_panel"],
            fg=colors["text_light"],
            font=fonts["text"],
            justify="left",
            wraplength=680,
        )
        traits_hint.pack(anchor="w", pady=(4, 4))

        traits_row = tk.Frame(traits_frame, bg=colors["bg_panel"])
        traits_row.pack(fill="x")
        for var in self.trait_vars:
            entry = tk.Entry(
                traits_row,
                textvariable=var,
                bg=colors["bg_input"],
                fg=colors["text_dark"],
                insertbackground=colors["text_dark"],
            )
            entry.pack(side="left", fill="x", expand=True, padx=4, pady=2)

        loadout_frame = self._make_section(container, "Стартовое снаряжение")
        loadout_hint = tk.Label(
            loadout_frame,
            text=(
                "Укажите два предмета, с которыми герой выходит в приключение.\n"
                "Сочетайте оружие, инструменты и памятные мелочи.\n"
                "Примеры: короткий меч и верёвка; травяной набор и посох;"
                " арбалет и набор отмычек; семейный амулет и дорожный плащ."
            ),
            bg=colors["bg_panel"],
            fg=colors["text_light"],
            font=fonts["text"],
            justify="left",
            wraplength=680,
        )
        loadout_hint.pack(anchor="w", pady=(4, 4))

        loadout_row = tk.Frame(loadout_frame, bg=colors["bg_panel"])
        loadout_row.pack(fill="x")
        for var in self.loadout_vars:
            entry = tk.Entry(
                loadout_row,
                textvariable=var,
                bg=colors["bg_input"],
                fg=colors["text_dark"],
                insertbackground=colors["text_dark"],
            )
            entry.pack(side="left", fill="x", expand=True, padx=4, pady=2)

        tags_frame = self._make_section(container, "Игровые теги")
        tags_hint = tk.Label(
            tags_frame,
            text=(
                "Напишите 1-2 английских тега, которые описывают стиль героя в игре.\n"
                "Подсказки: stealth (скрытность), combat (бой), social (общение),"
                " healer, scholar, arcane, support, leader, survival, nature."
            ),
            bg=colors["bg_panel"],
            fg=colors["text_light"],
            font=fonts["text"],
            justify="left",
            wraplength=680,
        )
        tags_hint.pack(anchor="w", pady=(4, 4))

        tags_entry = tk.Entry(
            tags_frame,
            textvariable=self.tags_var,
            bg=colors["bg_input"],
            fg=colors["text_dark"],
            insertbackground=colors["text_dark"],
        )
        tags_entry.pack(fill="x", padx=4, pady=(0, 4))

        submit_button = tk.Button(
            container,
            text="Сохранить персонажа",
            command=self._on_submit,
            font=fonts["button"],
            bg=colors["button_primary"],
            fg=colors["button_text"],
            activebackground=colors["accent"],
            activeforeground=colors["text_dark"],
            relief="flat",
            bd=0,
            cursor="hand2",
            padx=16,
            pady=8,
        )
        submit_button.pack(pady=(12, 0))

        self.name_entry.focus_set()
        self.window.bind("<Return>", self._submit_event)

    def _make_section(self, parent: tk.Widget, title: str) -> tk.Frame:
        frame = tk.Frame(parent, bg=self.theme["bg_panel"])
        frame.pack(fill="x", pady=(16, 4))
        heading = tk.Label(
            frame,
            text=title,
            bg=self.theme["bg_panel"],
            fg=self.theme["accent_light"],
            font=self.fonts["subtitle"],
            anchor="w",
        )
        heading.pack(anchor="w")
        return frame

    def _add_entry(
        self,
        parent: tk.Widget,
        label_text: str,
        hint_text: str,
        variable: tk.StringVar,
    ) -> tk.Entry:
        wrapper = tk.Frame(parent, bg=self.theme["bg_panel"])
        wrapper.pack(fill="x", pady=(6, 2))
        label = tk.Label(
            wrapper,
            text=label_text,
            bg=self.theme["bg_panel"],
            fg=self.theme["accent_light"],
            font=self.fonts["text"],
            anchor="w",
        )
        label.pack(anchor="w")
        entry = tk.Entry(
            wrapper,
            textvariable=variable,
            bg=self.theme["bg_input"],
            fg=self.theme["text_dark"],
            insertbackground=self.theme["text_dark"],
        )
        entry.pack(fill="x", padx=4, pady=(2, 0))
        hint = tk.Label(
            wrapper,
            text=hint_text,
            bg=self.theme["bg_panel"],
            fg=self.theme["text_light"],
            font=self.fonts["text"],
            justify="left",
            wraplength=680,
        )
        hint.pack(anchor="w", padx=4, pady=(1, 0))
        return entry

    def _on_stat_change(self, *args) -> None:
        total = 0
        for key, var in self.stats_vars.items():
            try:
                value = int(var.get())
            except (tk.TclError, ValueError):
                value = 0
            if value < -1:
                var.set(-1)
                value = -1
            if value > 3:
                var.set(3)
                value = 3
            total += value

        remaining = self.stats_limit - total
        if self.points_label is not None:
            if total > self.stats_limit:
                text = (
                    f"Использовано {total} очков. Уменьшите показатели,"
                    f" чтобы уложиться в лимит {self.stats_limit}."
                )
                color = self.theme["button_danger"]
            else:
                text = (
                    f"Использовано {total} из {self.stats_limit} очков."
                    f" Осталось {remaining}."
                )
                color = self.theme["accent_light"]
            self.points_label.config(text=text, fg=color)

    def _submit_event(self, event) -> None:  # type: ignore[override]
        self._on_submit()

    def _on_submit(self) -> None:
        name = self.name_var.get().strip()
        if not name:
            messagebox.showwarning(
                "Создание персонажа",
                "Введите имя героя. Для вдохновения используйте подсказки выше.",
                parent=self.window,
            )
            return

        role = self.role_var.get().strip()
        if not role:
            messagebox.showwarning(
                "Создание персонажа",
                "Укажите роль героя в группе (например, разведчик или маг поддержки).",
                parent=self.window,
            )
            return

        concept = self.concept_var.get().strip()
        if not concept:
            messagebox.showwarning(
                "Создание персонажа",
                "Заполните краткий концепт: происхождение + цель героя.",
                parent=self.window,
            )
            return

        stats: Dict[str, int] = {}
        total = 0
        for key, _label, _desc in self.stats_order:
            try:
                value = int(self.stats_vars[key].get())
            except (ValueError, tk.TclError):
                value = 0
            if value < -1 or value > 3:
                messagebox.showwarning(
                    "Характеристики",
                    "Каждая характеристика должна быть в диапазоне от -1 до +3.",
                    parent=self.window,
                )
                return
            stats[key] = value
            total += value

        if total > self.stats_limit:
            messagebox.showwarning(
                "Характеристики",
                (
                    f"Вы распределили {total} очков."
                    f" Уменьшите один из показателей, чтобы уложиться в лимит {self.stats_limit}."
                ),
                parent=self.window,
            )
            return

        hp = int(self.hp_var.get())
        if hp < 8 or hp > 14:
            messagebox.showwarning(
                "Очки здоровья",
                "HP должны быть в пределах от 8 до 14.",
                parent=self.window,
            )
            return

        traits = [var.get().strip() for var in self.trait_vars]
        if any(not trait for trait in traits):
            messagebox.showwarning(
                "Черты характера",
                "Заполните обе черты. Используйте короткие описательные слова.",
                parent=self.window,
            )
            return

        loadout = [var.get().strip() for var in self.loadout_vars]
        if any(not item for item in loadout):
            messagebox.showwarning(
                "Снаряжение",
                "Укажите два предмета стартового набора героя.",
                parent=self.window,
            )
            return

        tags_raw = self.tags_var.get().strip()
        tags = [item.strip() for item in re.split(r"[;,]+", tags_raw) if item.strip()]
        if not (1 <= len(tags) <= 2):
            messagebox.showwarning(
                "Игровые теги",
                "Нужно указать 1 или 2 тега, например stealth, combat, support.",
                parent=self.window,
            )
            return

        self.result = {
            "name": name,
            "role": role,
            "concept": concept,
            "stats": stats,
            "hp": hp,
            "traits": traits,
            "loadout": loadout,
            "tags": tags,
        }
        self.window.destroy()

    def _prevent_close(self) -> None:
        messagebox.showwarning(
            "Создание персонажа",
            "Для продолжения заполните анкету и нажмите 'Сохранить персонажа'.",
            parent=self.window,
        )

def main():
    """Точка входа в приложение"""
    try:
        app = DnDMasterGUI()
        app.run()
    except Exception as e:
        messagebox.showerror("Ошибка", f"Произошла ошибка при запуске приложения: {str(e)}")

if __name__ == "__main__":
    main()<|MERGE_RESOLUTION|>--- conflicted
+++ resolved
@@ -97,10 +97,7 @@
         self.update_system_prompt()
         
         self.setup_ui()
-<<<<<<< HEAD
         self.stat_points_limit = 6
-=======
->>>>>>> 4344447d
         self.root.after(0, self.ensure_party_initialized)
 
     def configure_theme(self):
@@ -261,7 +258,6 @@
         existing_ids: Set[str] = set()
 
         for index in range(1, party_size + 1):
-<<<<<<< HEAD
             messagebox.showinfo(
                 "Персонаж",
                 (
@@ -270,9 +266,6 @@
                     "Можно вводить данные в любом порядке, но продолжить получится только после заполнения всех полей."
                 ),
             )
-=======
-            messagebox.showinfo("Персонаж", f"Заполнение данных для персонажа {index} из {party_size}.")
->>>>>>> 4344447d
             member = self._collect_member_data(index, existing_ids)
             builder.add_member(member)
             existing_ids.add(member.id)
@@ -332,7 +325,6 @@
             return value
 
     def _collect_member_data(self, index: int, existing_ids: Set[str]) -> PartyMember:
-<<<<<<< HEAD
         while True:
             dialog = CharacterFormDialog(
                 self.root,
@@ -357,138 +349,6 @@
                 hp=result["hp"],
                 tags=result["tags"],
             )
-=======
-        name = self._prompt_non_empty(
-            (
-                "Имя персонажа\n"
-                "Что нужно: короткое и запоминающееся имя или прозвище героя.\n"
-                "Совет: подберите звучание, которое подходит настроению фантазийного мира.\n"
-                "Примеры: Арин, Лисса, Мракозор, Ная Ночная-Птица, Бронн Каменный-Кулак."
-            )
-        )
-        role = self._prompt_non_empty(
-            (
-                "Роль персонажа\n"
-                "Что нужно: коротко опиши, чем герой помогает группе.\n"
-                "Пояснение: это может быть бой, поддержка, магия, знания или социальные навыки.\n"
-                "Примеры: разведчик, лекарь, мечник, мудрый наставник, скрытный стрелок, маг поддержки."
-            )
-        )
-        concept = self._prompt_non_empty(
-            (
-                "Концепт героя\n"
-                "Что нужно: одна фраза о происхождении и мотивации персонажа.\n"
-                "Совет: используйте формулу 'кто он + чего хочет'.\n"
-                "Примеры: изгнанный дворянин в поиске искупления;\n"
-                "деревенская травница, мечтающая доказать свою ценность;\n"
-                "бывший солдат, охраняющий друзей любой ценой."
-            )
-        )
-
-        stats: Dict[str, int] = {}
-        stat_order = [
-            ("str", "Сила"),
-            ("dex", "Ловкость"),
-            ("int", "Интеллект"),
-            ("wit", "Сообразительность"),
-            ("charm", "Обаяние"),
-        ]
-        for key, label in stat_order:
-            stats[key] = self._prompt_int(
-                (
-                    f"{label} (от -1 до +3)\n"
-                    "Объяснение: -1 — заметная слабость, 0 — обычный человек, +3 — легендарный талант.\n"
-                    "Подумайте, как герой действует в сценах, и выберите подходящее число.\n"
-                    "Примеры распределения:\n"
-                    "  Силач: STR 3, DEX 1, INT 0, WIT 0, CHARM -1\n"
-                    "  Ловкач: STR 0, DEX 3, INT 1, WIT 1, CHARM 0\n"
-                    "  Дипломат: STR -1, DEX 0, INT 1, WIT 2, CHARM 3"
-                ),
-                minimum=-1,
-                maximum=3,
-            )
-
-        hp = self._prompt_int(
-            (
-                "Очки здоровья (HP) (8-14)\n"
-                "Пояснение: 8 — хрупкий персонаж, 10 — средний уровень, 14 — выдающаяся стойкость.\n"
-                "Совет: бойцы ближнего боя обычно берут 12-14, учёные и маги — 8-10."
-            ),
-            minimum=8,
-            maximum=14,
-        )
-
-        traits = self._prompt_fixed_list(
-            (
-                "Черты характера (ровно 2, через запятую)\n"
-                "Что нужно: короткие слова, описывающие поведение героя.\n"
-                "Совет: соедините противоположности или подчеркните особенности.\n"
-                "Примеры: хладнокровный, благородный; язвительный, преданный; веселый, суеверный."
-            ),
-            expected_count=2,
-        )
-        loadout = self._prompt_fixed_list(
-            (
-                "Стартовое снаряжение (ровно 2 предмета, через запятую)\n"
-                "Что нужно: вещи, которые герой берёт в первое приключение.\n"
-                "Совет: сочетайте оружие, инструменты, памятные вещи.\n"
-                "Примеры: короткий меч, верёвка; травяной набор, посох; арбалет, набор отмычек."
-            ),
-            expected_count=2,
-        )
-        tags = self._prompt_tags(
-            (
-                "Теги персонажа (1-2, через запятую)\n"
-                "Объяснение: английские ключевые слова, обозначающие стиль игры героя.\n"
-                "Примеры направлений: stealth, healer, scholar, combat, support, arcane, nature, leader.\n"
-                "Выберите 1-2 слова, которые лучше всего описывают навыки персонажа."
-            ),
-            minimum=1,
-            maximum=2,
-        )
-
-        member_id = self._generate_member_id(name, existing_ids, index)
-
-        return PartyMember(
-            id=member_id,
-            name=name,
-            role=role,
-            concept=concept,
-            stats=stats,
-            traits=traits,
-            loadout=loadout,
-            hp=hp,
-            tags=tags,
-        )
-
-    def _prompt_non_empty(self, prompt: str) -> str:
-        while True:
-            value = simpledialog.askstring("Создание персонажа", prompt, parent=self.root)
-            if value is None or not value.strip():
-                messagebox.showwarning("Обязательное поле", "Это поле обязательно для заполнения.")
-                continue
-            return value.strip()
-
-    def _prompt_int(
-        self,
-        prompt: str,
-        *,
-        minimum: Optional[int] = None,
-        maximum: Optional[int] = None,
-    ) -> int:
-        while True:
-            value = simpledialog.askinteger(
-                "Создание персонажа",
-                prompt,
-                parent=self.root,
-                minvalue=minimum,
-                maxvalue=maximum,
-            )
-            if value is None:
-                messagebox.showwarning("Обязательное поле", "Нужно ввести допустимое число.")
-                continue
-            return value
->>>>>>> 4344447d
 
     def _prompt_optional_int(
         self,
@@ -518,49 +378,6 @@
                 continue
             return value
 
-<<<<<<< HEAD
-=======
-    def _prompt_fixed_list(self, prompt: str, *, expected_count: int) -> List[str]:
-        while True:
-            raw = simpledialog.askstring("Создание персонажа", prompt, parent=self.root)
-            if raw is None:
-                messagebox.showwarning(
-                    "Создание персонажа",
-                    f"Нужно указать ровно {expected_count} элемента(ов)."
-                )
-                continue
-            items = [item.strip() for item in re.split(r'[;,/]+', raw) if item.strip()]
-            if len(items) == expected_count:
-                return items
-            messagebox.showwarning(
-                "Создание персонажа",
-                f"Нужно указать ровно {expected_count} элемента(ов)."
-            )
-
-    def _prompt_tags(
-        self,
-        prompt: str,
-        *,
-        minimum: int,
-        maximum: int,
-    ) -> List[str]:
-        while True:
-            raw = simpledialog.askstring("Создание персонажа", prompt, parent=self.root)
-            if raw is None:
-                messagebox.showwarning(
-                    "Создание персонажа",
-                    f"Нужно указать от {minimum} до {maximum} тегов."
-                )
-                continue
-            items = [item.strip() for item in re.split(r'[;,]+', raw) if item.strip()]
-            if minimum <= len(items) <= maximum:
-                return items
-            messagebox.showwarning(
-                "Создание персонажа",
-                f"Нужно указать от {minimum} до {maximum} тегов."
-            )
-
->>>>>>> 4344447d
     def _prompt_party_tags(self) -> List[str]:
         prompt = (
             "Опиши стиль партии тегами (1-3, через запятую, по умолчанию adventure)\n"
